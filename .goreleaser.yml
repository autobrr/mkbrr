version: 2

<<<<<<< HEAD
# Using single-runner strategy, remove partial config
# partial:
#   by: target
=======
partial:
  by: target
>>>>>>> 8e73d145

before:
  hooks:
    - go mod tidy

builds:
  - id: mkbrr
    env:
      - CGO_ENABLED=0
      - BUILDER
    # flags: # PGO flag removed during simplification, can be re-added if needed
    #   - -pgo=cpu.pprof
    main: ./cmd/mkbrr/
    binary: mkbrr
    ldflags:
      - -s -w
      - -X main.version={{.Version}}
      - -X main.buildTime={{.CommitDate}}

  - id: mkbrr-gui
    env:
      - CGO_ENABLED=1 # CGO is needed for GUI
      - BUILDER
    main: ./cmd/mkbrr-gui/
    binary: mkbrr-gui
    ldflags:
      - -s -w
      - -X main.version={{.Version}}
      - -X main.buildTime={{.CommitDate}}
archives:
  - format_overrides:
      - goos: windows
        formats: [ 'zip' ]
    name_template: >-
      {{ .ProjectName }}_
      {{- .Version }}_
      {{- .Os }}_
      {{- if eq .Arch "amd64" }}x86_64
      {{- else }}{{ .Arch }}{{ end }}
  - id: mkbrr-gui
    builds: [mkbrr-gui]
    format_overrides:
      - goos: windows
        format: zip
    name_template: >-
      {{ .ProjectName }}-gui_
      {{- .Version }}_
      {{- .Os }}_
      {{- if eq .Arch "amd64" }}x86_64
      {{- else }}{{ .Arch }}{{ end }}

release:
  prerelease: auto
  footer: |
    **Full Changelog**: https://github.com/autobrr/mkbrr/compare/{{ .PreviousTag }}...{{ .Tag }}

checksum:
  name_template: "{{ .ProjectName }}_{{ .Version }}_checksums.txt"

changelog:
  sort: asc
  use: github
  filters:
    exclude:
      - Merge pull request
      - Merge remote-tracking branch
      - Merge branch
  groups:
    - title: "New Features"
      regexp: "^.*feat[(\\w)]*:+.*$"
      order: 0
    - title: "Bug fixes"
      regexp: "^.*fix[(\\w)]*:+.*$"
      order: 10
    - title: Other work
      order: 999

nfpms:
  - package_name: mkbrr
    maintainer: autobrr
    description: |-
      mkbrr is a tool for creating, inspecting and modifying .torrent files.
    formats:
      - apk
      - deb
      - rpm
      - archlinux

# TODO: Add nfpms config for mkbrr-gui if desired<|MERGE_RESOLUTION|>--- conflicted
+++ resolved
@@ -1,13 +1,7 @@
 version: 2
 
-<<<<<<< HEAD
-# Using single-runner strategy, remove partial config
-# partial:
-#   by: target
-=======
 partial:
   by: target
->>>>>>> 8e73d145
 
 before:
   hooks:
