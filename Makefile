--- conflicted
+++ resolved
@@ -174,19 +174,13 @@
 .PHONY: help
 help:
 	@echo "Available targets:"
-<<<<<<< HEAD
 	@echo "  all            - Clean, build (CLI), and install the binary"
 	@echo "  build          - Build the standard CLI binary (${BUILD_DIR}/${BINARY_NAME})"
 	@echo "  build-gui      - Build the GUI binary (${BUILD_DIR}/${BINARY_NAME}-gui)"
+	@echo "  build-pgo      - Build the binary with PGO optimization"
 	@echo "  install        - Install the CLI binary (to $$GOPATH/bin or /usr/local/bin)"
 	@echo "  install-gui    - Install the GUI binary (to $$GOPATH/bin or /usr/local/bin)"
-=======
-	@echo "  all            - Clean, build, and install the binary"
-	@echo "  build          - Build the binary"
-	@echo "  build-pgo      - Build the binary with PGO optimization"
-	@echo "  install        - Install the binary in GOPATH"
 	@echo "  install-pgo    - Install the binary with PGO optimization"
->>>>>>> 95894141
 	@echo "  test           - Run tests (excluding large tests)"
 	@echo "  test-race-short- Run quick tests with race detector"
 	@echo "  test-race      - Run all tests with race detector (excluding large tests)"
