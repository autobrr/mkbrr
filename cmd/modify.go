--- conflicted
+++ resolved
@@ -75,30 +75,6 @@
 `)
 }
 
-<<<<<<< HEAD
-func runModify(cmd *cobra.Command, args []string) error {
-	start := time.Now()
-
-	display := torrent.NewDisplay(torrent.NewBytesFormatter(modifyVerbose))
-	display.SetQuiet(modifyQuiet)
-	display.ShowMessage(fmt.Sprintf("Modifying %d torrent files...", len(args)))
-
-	// build opts, including our override flags defined above
-	opts := torrent.Options{
-		PresetName:    modifyPresetName,
-		PresetFile:    modifyPresetFile,
-		OutputDir:     modifyOutputDir,
-		OutputPattern: modifyOutput,
-		NoDate:        modifyNoDate,
-		NoCreator:     modifyNoCreator,
-		DryRun:        modifyDryRun,
-		Verbose:       modifyVerbose,
-		Quiet:         modifyQuiet,
-		TrackerURL:    modifyTracker,
-		WebSeeds:      modifyWebSeeds,
-		Comment:       modifyComment,
-		Source:        modifySource,
-=======
 // buildTorrentOptions creates a torrent.Options struct from command-line flags
 func buildTorrentOptions(cmd *cobra.Command, opts modifyOptions) torrent.Options {
 	torrentOpts := torrent.Options{
@@ -115,7 +91,6 @@
 		WebSeeds:      opts.WebSeeds,
 		Comment:       opts.Comment,
 		Source:        opts.Source,
->>>>>>> 95894141
 		Version:       version,
 		Entropy:       opts.Entropy,
 		SkipPrefix:    opts.SkipPrefix,
@@ -173,7 +148,7 @@
 func runModify(cmd *cobra.Command, args []string) error {
 	start := time.Now()
 
-	display := torrent.NewDisplay(torrent.NewFormatter(modifyOpts.Verbose))
+	display := torrent.NewDisplay(torrent.NewBytesFormatter(modifyOpts.Verbose))
 	display.SetQuiet(modifyOpts.Quiet)
 	display.ShowMessage(fmt.Sprintf("Modifying %d torrent files...", len(args)))
 
