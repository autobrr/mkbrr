package cmd

import (
	"fmt"
	"os"

	"github.com/anacrolix/torrent/bencode"
	"github.com/anacrolix/torrent/metainfo"
	"github.com/autobrr/mkbrr/internal/torrent"
	"github.com/fatih/color"
	"github.com/spf13/cobra"
)

var (
	inspectVerbose bool
	cyan           = color.New(color.FgMagenta, color.Bold).SprintFunc()
	label          = color.New(color.Bold, color.FgHiWhite).SprintFunc()
)

var inspectCmd = &cobra.Command{
	Use:                        "inspect <torrent-file>",
	Short:                      "Inspect a torrent file",
	Long:                       "Inspect a torrent file",
	Args:                       cobra.ExactArgs(1),
	RunE:                       runInspect,
	DisableFlagsInUseLine:      true,
	SuggestionsMinimumDistance: 1,
<<<<<<< HEAD
=======
	SilenceUsage:               true,
>>>>>>> 726fc73c
}

func init() {
	rootCmd.AddCommand(inspectCmd)
	inspectCmd.Flags().SortFlags = false
	inspectCmd.Flags().BoolP("help", "h", false, "help for inspect")
	inspectCmd.Flags().BoolVarP(&inspectVerbose, "verbose", "v", false, "show all metadata fields")
	inspectCmd.SetUsageTemplate(`Usage:
  {{.CommandPath}} <torrent-file>

Flags:
{{.LocalFlags.FlagUsages | trimTrailingWhitespaces}}
`)
}

func runInspect(cmd *cobra.Command, args []string) error {
	rawBytes, err := os.ReadFile(args[0])
	if err != nil {
		return fmt.Errorf("error reading file: %w", err)
	}

	mi, err := metainfo.LoadFromFile(args[0])
	if err != nil {
		return fmt.Errorf("error loading torrent: %w", err)
	}

	info, err := mi.UnmarshalInfo()
	if err != nil {
		return fmt.Errorf("error parsing info: %w", err)
	}

	t := &torrent.Torrent{MetaInfo: mi}
	display := torrent.NewDisplay(torrent.NewFormatter(true))
	display.ShowTorrentInfo(t, &info)

	if inspectVerbose {
		fmt.Printf("\n%s\n", cyan("Additional metadata:"))

		rootMap := make(map[string]interface{})
		if err := bencode.Unmarshal(rawBytes, &rootMap); err == nil {
			standardRoot := map[string]bool{
				"announce": true, "announce-list": true, "comment": true,
				"created by": true, "creation date": true, "info": true,
				"url-list": true, "nodes": true,
			}

			for k, v := range rootMap {
				if !standardRoot[k] {
					fmt.Printf("  %-13s %v\n", label(k+":"), v)
				}
			}
		}

		infoMap := make(map[string]interface{})
		if err := bencode.Unmarshal(mi.InfoBytes, &infoMap); err == nil {
			standardInfo := map[string]bool{
				"name": true, "piece length": true, "pieces": true,
				"files": true, "length": true, "private": true,
				"source": true, "path": true, "paths": true,
				"md5sum": true,
			}

			for k, v := range infoMap {
				if !standardInfo[k] {
					fmt.Printf("  %-13s %v\n", label("info."+k+":"), v)
				}
			}
		}
		fmt.Println()
	}

	if info.IsDir() {
		display.ShowFileTree(&info)
	}

	return nil
}<|MERGE_RESOLUTION|>--- conflicted
+++ resolved
@@ -25,10 +25,7 @@
 	RunE:                       runInspect,
 	DisableFlagsInUseLine:      true,
 	SuggestionsMinimumDistance: 1,
-<<<<<<< HEAD
-=======
 	SilenceUsage:               true,
->>>>>>> 726fc73c
 }
 
 func init() {
