--- conflicted
+++ resolved
@@ -22,17 +22,11 @@
 }
 
 var (
-<<<<<<< HEAD
-	inspectVerbose  bool
+	inspectOpts     = inspectOptions{}
 	validateTracker string
 	outputFormat    string
 	cyan            = color.New(color.FgMagenta, color.Bold).SprintFunc()
 	label           = color.New(color.Bold, color.FgHiWhite).SprintFunc()
-=======
-	inspectOpts = inspectOptions{}
-	cyan        = color.New(color.FgMagenta, color.Bold).SprintFunc()
-	label       = color.New(color.Bold, color.FgHiWhite).SprintFunc()
->>>>>>> 2dcfdbe5
 )
 
 var inspectCmd = &cobra.Command{
@@ -49,14 +43,9 @@
 
 func init() {
 	inspectCmd.Flags().SortFlags = false
-<<<<<<< HEAD
-	inspectCmd.Flags().BoolP("help", "h", false, "help for inspect")
-	inspectCmd.Flags().BoolVarP(&inspectVerbose, "verbose", "v", false, "show all metadata fields")
+	inspectCmd.Flags().BoolVarP(&inspectOpts.verbose, "verbose", "v", false, "show all metadata fields")
 	inspectCmd.Flags().StringVarP(&validateTracker, "validate-tracker", "T", "", "validate torrent against rules for a tracker URL or preset name")
 	inspectCmd.Flags().StringVarP(&outputFormat, "output-format", "f", "text", "output format ('text' or 'json')")
-=======
-	inspectCmd.Flags().BoolVarP(&inspectOpts.verbose, "verbose", "v", false, "show all metadata fields")
->>>>>>> 2dcfdbe5
 	inspectCmd.SetUsageTemplate(`Usage:
   {{.CommandPath}} <torrent-file> [flags]
 
@@ -66,25 +55,21 @@
 }
 
 // loadTorrentData reads the torrent file and extracts metainfo, info, and raw bytes
-func loadTorrentData(filePath string) (mi *metainfo.MetaInfo, info *metainfo.Info, rawBytes []byte, err error) {
+func loadTorrentData(filePath string) (mi *metainfo.MetaInfo, info *metainfo.Info, rawBytes []byte, validationResults []torrent.ValidationResult, validationErr error, err error) {
 	rawBytes, err = os.ReadFile(filePath)
 	if err != nil {
-		return nil, nil, nil, fmt.Errorf("error reading file: %w", err)
+		return nil, nil, nil, nil, nil, fmt.Errorf("error reading file: %w", err)
 	}
 
 	mi, err = metainfo.LoadFromFile(filePath)
 	if err != nil {
-		return nil, nil, rawBytes, fmt.Errorf("error loading torrent: %w", err)
+		return nil, nil, rawBytes, nil, nil, fmt.Errorf("error loading torrent: %w", err)
 	}
 
 	parsedInfo, err := mi.UnmarshalInfo()
 	if err != nil {
-		return mi, nil, rawBytes, fmt.Errorf("error parsing info: %w", err)
-	}
-
-<<<<<<< HEAD
-	var validationResults []torrent.ValidationResult
-	var validationErr error
+		return mi, nil, rawBytes, nil, nil, fmt.Errorf("error parsing info: %w", err)
+	}
 
 	if validateTracker != "" {
 		var trackerURL string
@@ -103,7 +88,7 @@
 			trackerURL = validateTracker
 		}
 
-		validationResults, validationErr = torrent.ValidateAgainstTrackerRules(mi, &info, trackerURL, rawBytes)
+		validationResults, validationErr = torrent.ValidateAgainstTrackerRules(mi, &parsedInfo, trackerURL, rawBytes)
 	}
 
 	if strings.ToLower(outputFormat) == "json" {
@@ -118,25 +103,29 @@
 			})
 		}
 
-		jsonData, err := torrent.GenerateInspectJSON(mi, &info, rawBytes, inspectVerbose, validationResults) // Pass validation results
-		if err != nil {
-			errorJSON := fmt.Sprintf(`{"error": "Failed to generate JSON data: %s"}`, err.Error())
+		jsonData, errGen := torrent.GenerateInspectJSON(mi, &parsedInfo, rawBytes, inspectOpts.verbose, validationResults) // Pass validation results
+		if errGen != nil {
+			errorJSON := fmt.Sprintf(`{"error": "Failed to generate JSON data: %s"}`, errGen.Error())
 			fmt.Println(errorJSON)
-			return err
-		}
-		jsonBytes, err := json.MarshalIndent(jsonData, "", "  ")
-		if err != nil {
-			errorJSON := fmt.Sprintf(`{"error": "Failed to marshal JSON data: %s"}`, err.Error())
+			return nil, nil, nil, validationResults, validationErr, errGen
+		}
+		jsonBytes, errMarshal := json.MarshalIndent(jsonData, "", "  ")
+		if errMarshal != nil {
+			errorJSON := fmt.Sprintf(`{"error": "Failed to marshal JSON data: %s"}`, errMarshal.Error())
 			fmt.Println(errorJSON)
-			return err
+			return nil, nil, nil, validationResults, validationErr, errMarshal
 		}
 		fmt.Println(string(jsonBytes))
-		return nil
-	}
-
+		return nil, nil, nil, validationResults, validationErr, nil
+	}
+
+	return mi, &parsedInfo, rawBytes, validationResults, validationErr, nil
+}
+
+// displayStandardInfo shows the core information about the torrent
+func displayStandardInfo(display *torrent.Display, mi *metainfo.MetaInfo, info *metainfo.Info, validationResults []torrent.ValidationResult, validationErr error) {
 	t := &torrent.Torrent{MetaInfo: mi}
-	display := torrent.NewDisplay(torrent.NewFormatter(inspectVerbose))
-	display.ShowTorrentInfo(t, &info)
+	display.ShowTorrentInfo(t, info)
 
 	if validateTracker != "" {
 		var displayTrackerName string
@@ -178,27 +167,7 @@
 			fmt.Println("  No validation results generated.")
 		}
 	}
-
-	if inspectVerbose {
-		fmt.Printf("%s\n", cyan("Additional metadata:"))
-
-		rootMap := make(map[string]interface{})
-		if err := bencode.Unmarshal(rawBytes, &rootMap); err == nil {
-			standardRoot := map[string]bool{
-				"announce": true, "announce-list": true, "comment": true,
-				"created by": true, "creation date": true, "info": true,
-				"url-list": true, "nodes": true,
-			}
-=======
-	return mi, &parsedInfo, rawBytes, nil
-}
-
-// displayStandardInfo shows the core information about the torrent
-func displayStandardInfo(display *torrent.Display, mi *metainfo.MetaInfo, info *metainfo.Info) {
-	t := &torrent.Torrent{MetaInfo: mi}
-	display.ShowTorrentInfo(t, info)
-}
->>>>>>> 2dcfdbe5
+}
 
 // displayVerboseInfo shows additional metadata fields found in the torrent file
 func displayVerboseInfo(rawBytes []byte, mi *metainfo.MetaInfo) {
@@ -249,13 +218,17 @@
 func runInspect(cmd *cobra.Command, args []string) error {
 	torrentPath := args[0]
 
-	mi, info, rawBytes, err := loadTorrentData(torrentPath)
+	mi, info, rawBytes, validationResults, validationErr, err := loadTorrentData(torrentPath)
 	if err != nil {
 		return err
 	}
 
+	if mi == nil && info == nil && strings.ToLower(outputFormat) == "json" {
+		return nil
+	}
+
 	display := torrent.NewDisplay(torrent.NewFormatter(inspectOpts.verbose))
-	displayStandardInfo(display, mi, info)
+	displayStandardInfo(display, mi, info, validationResults, validationErr)
 
 	if inspectOpts.verbose {
 		displayVerboseInfo(rawBytes, mi)
