package cmd

import (
	"fmt"
	"os"
	"path/filepath"
	"runtime/pprof"
	"time"

	"github.com/autobrr/mkbrr/internal/preset"
	"github.com/autobrr/mkbrr/internal/torrent"
	"github.com/spf13/cobra"
)

var (
	trackerURL        string
	isPrivate         bool
	comment           string
	pieceLengthExp    *uint // for 2^n piece length, nil means automatic
	maxPieceLengthExp *uint // for maximum 2^n piece length, nil means no limit
	outputPath        string
	webSeeds          []string
	noDate            bool
	noCreator         bool
	source            string
	verbose           bool
	batchFile         string
	presetName        string
	presetFile        string
<<<<<<< HEAD
	quiet             bool
=======
	entropy           bool
>>>>>>> 69ceb9d7
)

var createCmd = &cobra.Command{
	Use:   "create [path]",
	Short: "Create a new torrent file",
	Long: `Create a new torrent file from a file or directory.
Supports both single file/directory and batch mode using a YAML config file.
Supports presets for commonly used settings.
When a tracker URL is provided, the output filename will use the tracker domain (without TLD) as prefix, e.g. "example_filename.torrent".`,
	Args: func(cmd *cobra.Command, args []string) error {
		if len(args) > 1 {
			return fmt.Errorf("accepts at most one arg")
		}
		if len(args) == 0 && batchFile == "" {
			presetFlag := cmd.Flags().Lookup("preset")
			if presetFlag != nil && presetFlag.Changed {
				return fmt.Errorf("when using a preset (-P/--preset), you must provide a path to the content")
			}
			return fmt.Errorf("requires a path argument or --batch flag")
		}
		if len(args) == 1 && batchFile != "" {
			return fmt.Errorf("cannot specify both path argument and --batch flag")
		}
		return nil
	},
	RunE:                       runCreate,
	DisableFlagsInUseLine:      true,
	SuggestionsMinimumDistance: 1,
	SilenceUsage:               true,
}

func init() {
	rootCmd.AddCommand(createCmd)

	// hide help flag
	createCmd.Flags().SortFlags = false
	createCmd.Flags().BoolP("help", "h", false, "help for create")
	if err := createCmd.Flags().MarkHidden("help"); err != nil {
		// This is initialization code, so we should panic
		panic(fmt.Errorf("failed to mark help flag as hidden: %w", err))
	}

	createCmd.Flags().StringVarP(&batchFile, "batch", "b", "", "batch config file (YAML)")
	createCmd.Flags().StringVarP(&presetName, "preset", "P", "", "use preset from config")
	createCmd.Flags().StringVar(&presetFile, "preset-file", "", "preset config file (default ~/.config/mkbrr/presets.yaml)")
	createCmd.Flags().StringVarP(&trackerURL, "tracker", "t", "", "tracker URL")
	createCmd.Flags().StringArrayVarP(&webSeeds, "web-seed", "w", nil, "add web seed URLs")
	createCmd.Flags().BoolVarP(&isPrivate, "private", "p", true, "make torrent private")
	createCmd.Flags().StringVarP(&comment, "comment", "c", "", "add comment")

	// piece length flag allows setting a fixed piece size of 2^n bytes
	// if not specified, piece length is calculated automatically based on total size
	var defaultPieceLength, defaultMaxPieceLength uint
	createCmd.Flags().UintVarP(&defaultPieceLength, "piece-length", "l", 0, "set piece length to 2^n bytes (16-27, automatic if not specified)")
	createCmd.Flags().UintVarP(&defaultMaxPieceLength, "max-piece-length", "m", 0, "limit maximum piece length to 2^n bytes (16-27, unlimited if not specified)")
	createCmd.PreRun = func(cmd *cobra.Command, args []string) {
		if cmd.Flags().Changed("piece-length") {
			pieceLengthExp = &defaultPieceLength
		}
		if cmd.Flags().Changed("max-piece-length") {
			maxPieceLengthExp = &defaultMaxPieceLength
		}
	}

	createCmd.Flags().StringVarP(&outputPath, "output", "o", "", "set output path (default: <name>.torrent)")
	createCmd.Flags().StringVarP(&source, "source", "s", "", "add source string")
	createCmd.Flags().BoolVarP(&noDate, "no-date", "d", false, "don't write creation date")
	createCmd.Flags().BoolVarP(&noCreator, "no-creator", "", false, "don't write creator")
	createCmd.Flags().BoolVarP(&entropy, "entropy", "e", false, "randomize info hash by adding entropy field")
	createCmd.Flags().BoolVarP(&verbose, "verbose", "v", false, "be verbose")
	createCmd.Flags().BoolVar(&quiet, "quiet", false, "reduced output mode (prints only final torrent path)")

	createCmd.Flags().String("cpuprofile", "", "write cpu profile to file (development flag)")

	createCmd.SetUsageTemplate(`Usage:
  {{.CommandPath}} /path/to/content [flags]

Flags:
{{.LocalFlags.FlagUsages | trimTrailingWhitespaces}}
`)
}

func runCreate(cmd *cobra.Command, args []string) error {
	if cpuprofile, _ := cmd.Flags().GetString("cpuprofile"); cpuprofile != "" {
		f, err := os.Create(cpuprofile)
		if err != nil {
			return fmt.Errorf("could not create CPU profile: %w", err)
		}
		defer f.Close()

		if err := pprof.StartCPUProfile(f); err != nil {
			return fmt.Errorf("could not start CPU profile: %w", err)
		}
		defer pprof.StopCPUProfile()
	}

	start := time.Now()

	// batch mode
	if batchFile != "" {
		results, err := torrent.ProcessBatch(batchFile, verbose, quiet, version)
		if err != nil {
			return fmt.Errorf("batch processing failed: %w", err)
		}

		if quiet {
			// In quiet mode, only print the paths to the created torrent files
			for _, result := range results {
				if result.Success {
					fmt.Println("Wrote:", result.Info.Path)
				}
			}
		} else {
			display := torrent.NewDisplay(torrent.NewFormatter(verbose))
			display.ShowBatchResults(results, time.Since(start))
		}
		return nil
	}

	// get input path from args
	inputPath := args[0]

	// load preset if specified
	var opts torrent.CreateTorrentOptions
	if presetName != "" {
		// determine preset file path
		var presetFilePath string
		if presetFile != "" {
			// if preset file is explicitly specified, use that
			presetFilePath = presetFile
		} else {
			// check known locations in order
			locations := []string{
				presetFile,     // explicitly specified file
				"presets.yaml", // current directory
			}

			// add user home directory locations
			if home, err := os.UserHomeDir(); err == nil {
				locations = append(locations,
					filepath.Join(home, ".config", "mkbrr", "presets.yaml"), // ~/.config/mkbrr/
					filepath.Join(home, ".mkbrr", "presets.yaml"),           // ~/.mkbrr/
				)
			}

			// find first existing preset file
			for _, loc := range locations {
				if _, err := os.Stat(loc); err == nil {
					presetFilePath = loc
					break
				}
			}

			if presetFilePath == "" {
				return fmt.Errorf("no preset file found in known locations, create one or specify with --preset-file")
			}
		}

		// find preset file
		presetPath, err := preset.FindPresetFile(presetFilePath)
		if err != nil {
			return fmt.Errorf("could not find preset file: %w", err)
		}

		// load presets
		presets, err := preset.Load(presetPath)
		if err != nil {
			return fmt.Errorf("could not load presets: %w", err)
		}

		// get preset
		presetOpts, err := presets.GetPreset(presetName)
		if err != nil {
			return fmt.Errorf("could not get preset: %w", err)
		}

		// convert preset to options
		opts = torrent.CreateTorrentOptions{
			Path:       inputPath,
			TrackerURL: presetOpts.Trackers[0],
			WebSeeds:   presetOpts.WebSeeds,
			IsPrivate:  *presetOpts.Private,
			Comment:    presetOpts.Comment,
			Source:     presetOpts.Source,
			NoDate:     presetOpts.NoDate != nil && *presetOpts.NoDate,
			NoCreator:  presetOpts.NoCreator != nil && *presetOpts.NoCreator,
			Verbose:    verbose,
			Version:    version,
<<<<<<< HEAD
			Quiet:      quiet,
=======
			Entropy:    entropy,
>>>>>>> 69ceb9d7
		}

		if presetOpts.PieceLength != 0 {
			pieceLen := presetOpts.PieceLength
			opts.PieceLengthExp = &pieceLen
		}

		if presetOpts.MaxPieceLength != 0 {
			maxPieceLen := presetOpts.MaxPieceLength
			opts.MaxPieceLength = &maxPieceLen
		}

		// override preset options with command line flags if specified
		if cmd.Flags().Changed("tracker") {
			opts.TrackerURL = trackerURL
		}
		if cmd.Flags().Changed("web-seed") {
			opts.WebSeeds = webSeeds
		}
		if cmd.Flags().Changed("private") {
			opts.IsPrivate = isPrivate
		}
		if cmd.Flags().Changed("comment") {
			opts.Comment = comment
		}
		if cmd.Flags().Changed("piece-length") {
			opts.PieceLengthExp = pieceLengthExp
		}
		if cmd.Flags().Changed("max-piece-length") {
			opts.MaxPieceLength = maxPieceLengthExp
		}
		if cmd.Flags().Changed("source") {
			opts.Source = source
		}
		if cmd.Flags().Changed("no-date") {
			opts.NoDate = noDate
		}
		if cmd.Flags().Changed("no-creator") {
			opts.NoCreator = noCreator
		}
	} else {
		// use command line options
		opts = torrent.CreateTorrentOptions{
			Path:           inputPath,
			TrackerURL:     trackerURL,
			WebSeeds:       webSeeds,
			IsPrivate:      isPrivate,
			Comment:        comment,
			PieceLengthExp: pieceLengthExp,
			MaxPieceLength: maxPieceLengthExp,
			Source:         source,
			NoDate:         noDate,
			NoCreator:      noCreator,
			Verbose:        verbose,
			Version:        version,
<<<<<<< HEAD
			Quiet:          quiet,
=======
			Entropy:        entropy,
>>>>>>> 69ceb9d7
		}
	}

	// set output path if specified
	if outputPath != "" {
		opts.OutputPath = outputPath
	}

	// create torrent
	torrentInfo, err := torrent.Create(opts)
	if err != nil {
		return err
	}

	// In quiet mode, only print the path to the created torrent file
	if quiet {
		fmt.Println("Wrote:", torrentInfo.Path)
	} else {
		display := torrent.NewDisplay(torrent.NewFormatter(verbose))
		display.ShowOutputPathWithTime(torrentInfo.Path, time.Since(start))
	}

	return nil
}<|MERGE_RESOLUTION|>--- conflicted
+++ resolved
@@ -27,11 +27,8 @@
 	batchFile         string
 	presetName        string
 	presetFile        string
-<<<<<<< HEAD
+	entropy           bool
 	quiet             bool
-=======
-	entropy           bool
->>>>>>> 69ceb9d7
 )
 
 var createCmd = &cobra.Command{
@@ -220,11 +217,8 @@
 			NoCreator:  presetOpts.NoCreator != nil && *presetOpts.NoCreator,
 			Verbose:    verbose,
 			Version:    version,
-<<<<<<< HEAD
+			Entropy:    entropy,
 			Quiet:      quiet,
-=======
-			Entropy:    entropy,
->>>>>>> 69ceb9d7
 		}
 
 		if presetOpts.PieceLength != 0 {
@@ -280,11 +274,8 @@
 			NoCreator:      noCreator,
 			Verbose:        verbose,
 			Version:        version,
-<<<<<<< HEAD
+			Entropy:        entropy,
 			Quiet:          quiet,
-=======
-			Entropy:        entropy,
->>>>>>> 69ceb9d7
 		}
 	}
 
