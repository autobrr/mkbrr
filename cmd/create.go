package cmd

import (
	"fmt"
	"os"
	"runtime/pprof"
	"slices"
	"time"

	"github.com/spf13/cobra"

	"github.com/autobrr/mkbrr/internal/preset"
	"github.com/autobrr/mkbrr/internal/torrent"
)

// createOptions encapsulates all command-line flag values for the create command
type createOptions struct {
	pieceLengthExp    *uint
	maxPieceLengthExp *uint
	trackerURL        string
	comment           string
	outputPath        string
	source            string
	batchFile         string
	presetName        string
	presetFile        string
	webSeeds          []string
	excludePatterns   []string
	includePatterns   []string
	isPrivate         bool
	noDate            bool
	noCreator         bool
	verbose           bool
	entropy           bool
	quiet             bool
	skipPrefix        bool
	createWorkers     int
}

var options = createOptions{
	isPrivate: true,
}

var createCmd = &cobra.Command{
	Use:   "create [path]",
	Short: "Create a new torrent file",
	Long: `Create a new torrent file from a file or directory.
Supports both single file/directory and batch mode using a YAML config file.
Supports presets for commonly used settings.
When a tracker URL is provided, the output filename will use the tracker domain (without TLD) as prefix by default (e.g. "example_filename.torrent"). This behavior can be disabled with --skip-prefix.`,
	Args: func(cmd *cobra.Command, args []string) error {
		if len(args) > 1 {
			return fmt.Errorf("accepts at most one arg")
		}
		if len(args) == 0 && options.batchFile == "" {
			presetFlag := cmd.Flags().Lookup("preset")
			if presetFlag != nil && presetFlag.Changed {
				return fmt.Errorf("when using a preset (-P/--preset), you must provide a path to the content")
			}
			return fmt.Errorf("requires a path argument or --batch flag")
		}
		if len(args) == 1 && options.batchFile != "" {
			return fmt.Errorf("cannot specify both path argument and --batch flag")
		}
		return nil
	},
	RunE:                       runCreate,
	DisableFlagsInUseLine:      true,
	SuggestionsMinimumDistance: 1,
	SilenceUsage:               true,
}

func init() {
	createCmd.Flags().SortFlags = false
	createCmd.Flags().StringVarP(&options.batchFile, "batch", "b", "", "batch config file (YAML)")

	createCmd.Flags().StringVarP(&options.presetName, "preset", "P", "", "use preset from config")
	createCmd.Flags().StringVar(&options.presetFile, "preset-file", "", "preset config file (default ~/.config/mkbrr/presets.yaml)")
	createCmd.Flags().StringVarP(&options.trackerURL, "tracker", "t", "", "tracker URL")
	createCmd.Flags().StringArrayVarP(&options.webSeeds, "web-seed", "w", nil, "add web seed URLs")
	createCmd.Flags().BoolVarP(&options.isPrivate, "private", "p", true, "make torrent private")
	createCmd.Flags().StringVarP(&options.comment, "comment", "c", "", "add comment")

	var defaultPieceLength, defaultMaxPieceLength uint
	createCmd.Flags().UintVarP(&defaultPieceLength, "piece-length", "l", 0, "set piece length to 2^n bytes (16-27, automatic if not specified)")
	createCmd.Flags().UintVarP(&defaultMaxPieceLength, "max-piece-length", "m", 0, "limit maximum piece length to 2^n bytes (16-27, unlimited if not specified)")
	createCmd.PreRun = func(cmd *cobra.Command, args []string) {
		if cmd.Flags().Changed("piece-length") {
			options.pieceLengthExp = &defaultPieceLength
		}
		if cmd.Flags().Changed("max-piece-length") {
			options.maxPieceLengthExp = &defaultMaxPieceLength
		}
	}

	createCmd.Flags().StringVarP(&options.outputPath, "output", "o", "", "set output path (default: <name>.torrent)")
	createCmd.Flags().StringVarP(&options.source, "source", "s", "", "add source string")
	createCmd.Flags().BoolVarP(&options.noDate, "no-date", "d", false, "don't write creation date")
	createCmd.Flags().BoolVarP(&options.noCreator, "no-creator", "", false, "don't write creator")
	createCmd.Flags().BoolVarP(&options.entropy, "entropy", "e", false, "randomize info hash by adding entropy field")
	createCmd.Flags().BoolVarP(&options.verbose, "verbose", "v", false, "be verbose")
	createCmd.Flags().BoolVar(&options.quiet, "quiet", false, "reduced output mode (prints only final torrent path)")
	createCmd.Flags().BoolVarP(&options.skipPrefix, "skip-prefix", "", false, "don't add tracker domain prefix to output filename")
	createCmd.Flags().StringArrayVarP(&options.excludePatterns, "exclude", "", nil, "exclude files matching these patterns (e.g., \"*.nfo,*.jpg\" or --exclude \"*.nfo\" --exclude \"*.jpg\")")
	createCmd.Flags().StringArrayVarP(&options.includePatterns, "include", "", nil, "include only files matching these patterns (e.g., \"*.mkv,*.mp4\" or --include \"*.mkv\" --include \"*.mp4\")")
	createCmd.Flags().IntVar(&options.createWorkers, "workers", 0, "number of worker goroutines for hashing (0 for automatic)")

	createCmd.Flags().String("cpuprofile", "", "write cpu profile to file (development flag)")

	createCmd.SetUsageTemplate(`Usage:
  {{.CommandPath}} /path/to/content [flags]

Flags:
{{.LocalFlags.FlagUsages | trimTrailingWhitespaces}}
`)
}

// setupProfiling sets up CPU profiling if the --cpuprofile flag is set
// It returns a cleanup function that should be deferred by the caller
func setupProfiling(cmd *cobra.Command) (cleanup func(), err error) {
	cpuprofile, _ := cmd.Flags().GetString("cpuprofile")
	if cpuprofile == "" {
		return func() {}, nil
	}

	f, err := os.Create(cpuprofile)
	if err != nil {
		return nil, fmt.Errorf("could not create CPU profile: %w", err)
	}

	if err := pprof.StartCPUProfile(f); err != nil {
		f.Close()
		return nil, fmt.Errorf("could not start CPU profile: %w", err)
	}

	return func() {
		pprof.StopCPUProfile()
		f.Close()
	}, nil
}

// processBatchMode handles processing multiple torrents using a batch configuration file
func processBatchMode(opts createOptions, version string, startTime time.Time) error {
	results, err := torrent.ProcessBatch(opts.batchFile, opts.verbose, opts.quiet, version)
	if err != nil {
		return fmt.Errorf("batch processing failed: %w", err)
	}

	if opts.quiet {
		for _, result := range results {
			if result.Success {
				fmt.Println("Wrote:", result.Info.Path)
			}
<<<<<<< HEAD
		} else {
			display := torrent.NewDisplay(torrent.NewBytesFormatter(verbose))
			display.ShowBatchResults(results, time.Since(start))
=======
>>>>>>> 95894141
		}
	} else {
		display := torrent.NewDisplay(torrent.NewFormatter(opts.verbose))
		display.ShowBatchResults(results, time.Since(startTime))
	}
	return nil
}

// buildCreateOptions creates a torrent.CreateTorrentOptions struct from command-line options and presets
func buildCreateOptions(cmd *cobra.Command, inputPath string, opts createOptions, version string) (torrent.CreateTorrentOptions, error) {
	createOpts := torrent.CreateTorrentOptions{
		Path:            inputPath,
		TrackerURL:      opts.trackerURL,
		WebSeeds:        opts.webSeeds,
		IsPrivate:       opts.isPrivate,
		Comment:         opts.comment,
		PieceLengthExp:  opts.pieceLengthExp,
		MaxPieceLength:  opts.maxPieceLengthExp,
		Source:          opts.source,
		NoDate:          opts.noDate,
		NoCreator:       opts.noCreator,
		Verbose:         opts.verbose,
		Version:         version,
		Entropy:         opts.entropy,
		Quiet:           opts.quiet,
		SkipPrefix:      opts.skipPrefix,
		ExcludePatterns: opts.excludePatterns,
		IncludePatterns: opts.includePatterns,
		Workers:         opts.createWorkers,
	}

	// If a preset is specified, load the preset options and merge with command-line flags
	if opts.presetName != "" {
		presetFilePath, err := preset.FindPresetFile(opts.presetFile)
		if err != nil {
			return createOpts, fmt.Errorf("could not find preset file: %w", err)
		}

		presetOpts, err := preset.LoadPresetOptions(presetFilePath, opts.presetName)
		if err != nil {
			return createOpts, fmt.Errorf("could not load preset options: %w", err)
		}

		if len(presetOpts.Trackers) > 0 && !cmd.Flags().Changed("tracker") {
			createOpts.TrackerURL = presetOpts.Trackers[0]
		}

		if len(presetOpts.WebSeeds) > 0 && !cmd.Flags().Changed("web-seed") {
			createOpts.WebSeeds = presetOpts.WebSeeds
		}

		if presetOpts.Private != nil && !cmd.Flags().Changed("private") {
			createOpts.IsPrivate = *presetOpts.Private
		}

		if presetOpts.Comment != "" && !cmd.Flags().Changed("comment") {
			createOpts.Comment = presetOpts.Comment
		}

		if presetOpts.Source != "" && !cmd.Flags().Changed("source") {
			createOpts.Source = presetOpts.Source
		}

<<<<<<< HEAD
		// convert preset to options
		opts = torrent.CreateTorrentOptions{
			Path:            inputPath,
			TrackerURL:      presetOpts.Trackers[0],
			WebSeeds:        presetOpts.WebSeeds,
			IsPrivate:       *presetOpts.Private,
			Comment:         presetOpts.Comment,
			Source:          presetOpts.Source,
			NoDate:          presetOpts.NoDate != nil && *presetOpts.NoDate,
			NoCreator:       presetOpts.NoCreator != nil && *presetOpts.NoCreator,
			SkipPrefix:      presetOpts.SkipPrefix != nil && *presetOpts.SkipPrefix,
			Verbose:         verbose,
			Version:         version,
			AppName:         GetAppName(),
			Entropy:         entropy,
			Quiet:           quiet,
			ExcludePatterns: []string{},
			IncludePatterns: []string{},
=======
		if presetOpts.NoDate != nil && !cmd.Flags().Changed("no-date") {
			createOpts.NoDate = *presetOpts.NoDate
>>>>>>> 95894141
		}

		if presetOpts.NoCreator != nil && !cmd.Flags().Changed("no-creator") {
			createOpts.NoCreator = *presetOpts.NoCreator
		}

		if presetOpts.SkipPrefix != nil && !cmd.Flags().Changed("skip-prefix") {
			createOpts.SkipPrefix = *presetOpts.SkipPrefix
		}

		if presetOpts.PieceLength != 0 && !cmd.Flags().Changed("piece-length") {
			pieceLen := presetOpts.PieceLength
			createOpts.PieceLengthExp = &pieceLen
		}

		if presetOpts.MaxPieceLength != 0 && !cmd.Flags().Changed("max-piece-length") {
			maxPieceLen := presetOpts.MaxPieceLength
			createOpts.MaxPieceLength = &maxPieceLen
		}

		if !cmd.Flags().Changed("entropy") && presetOpts.Entropy != nil {
			createOpts.Entropy = *presetOpts.Entropy
		}

		if len(presetOpts.ExcludePatterns) > 0 {
			if !cmd.Flags().Changed("exclude") {
				createOpts.ExcludePatterns = slices.Clone(presetOpts.ExcludePatterns)
			} else {
				createOpts.ExcludePatterns = append(slices.Clone(presetOpts.ExcludePatterns), createOpts.ExcludePatterns...)
			}
		}
<<<<<<< HEAD
	} else {
		// use command line options
		opts = torrent.CreateTorrentOptions{
			Path:            inputPath,
			TrackerURL:      trackerURL,
			WebSeeds:        webSeeds,
			IsPrivate:       isPrivate,
			Comment:         comment,
			PieceLengthExp:  pieceLengthExp,
			MaxPieceLength:  maxPieceLengthExp,
			Source:          source,
			NoDate:          noDate,
			NoCreator:       noCreator,
			Verbose:         verbose,
			Version:         version,
			AppName:         GetAppName(),
			Entropy:         entropy,
			Quiet:           quiet,
			SkipPrefix:      skipPrefix,
			ExcludePatterns: excludePatterns,
			IncludePatterns: includePatterns,
=======

		if len(presetOpts.IncludePatterns) > 0 {
			if !cmd.Flags().Changed("include") {
				createOpts.IncludePatterns = slices.Clone(presetOpts.IncludePatterns)
			} else {
				createOpts.IncludePatterns = append(slices.Clone(presetOpts.IncludePatterns), createOpts.IncludePatterns...)
			}
>>>>>>> 95894141
		}
	}

	if opts.outputPath != "" {
		createOpts.OutputPath = opts.outputPath
	}

	return createOpts, nil
}

// createSingleTorrent handles creating a single torrent file
func createSingleTorrent(cmd *cobra.Command, args []string, opts createOptions, version string, startTime time.Time) error {
	inputPath := args[0]

	createOpts, err := buildCreateOptions(cmd, inputPath, opts, version)
	if err != nil {
		return err
	}

	torrentInfo, err := torrent.Create(createOpts)
	if err != nil {
		return err
	}

	if opts.quiet {
		fmt.Println("Wrote:", torrentInfo.Path)
	} else {
<<<<<<< HEAD
		display := torrent.NewDisplay(torrent.NewBytesFormatter(verbose))
		display.ShowOutputPathWithTime(torrentInfo.Path, time.Since(start))
=======
		display := torrent.NewDisplay(torrent.NewFormatter(opts.verbose))
		display.ShowOutputPathWithTime(torrentInfo.Path, time.Since(startTime))
>>>>>>> 95894141
	}

	return nil
}

func runCreate(cmd *cobra.Command, args []string) error {
	cleanup, err := setupProfiling(cmd)
	if err != nil {
		return err
	}
	defer cleanup()

	start := time.Now()

	if options.batchFile != "" {
		return processBatchMode(options, version, start)
	}

	return createSingleTorrent(cmd, args, options, version, start)
}<|MERGE_RESOLUTION|>--- conflicted
+++ resolved
@@ -151,15 +151,9 @@
 			if result.Success {
 				fmt.Println("Wrote:", result.Info.Path)
 			}
-<<<<<<< HEAD
-		} else {
-			display := torrent.NewDisplay(torrent.NewBytesFormatter(verbose))
-			display.ShowBatchResults(results, time.Since(start))
-=======
->>>>>>> 95894141
 		}
 	} else {
-		display := torrent.NewDisplay(torrent.NewFormatter(opts.verbose))
+		display := torrent.NewDisplay(torrent.NewBytesFormatter(opts.verbose))
 		display.ShowBatchResults(results, time.Since(startTime))
 	}
 	return nil
@@ -220,29 +214,8 @@
 			createOpts.Source = presetOpts.Source
 		}
 
-<<<<<<< HEAD
-		// convert preset to options
-		opts = torrent.CreateTorrentOptions{
-			Path:            inputPath,
-			TrackerURL:      presetOpts.Trackers[0],
-			WebSeeds:        presetOpts.WebSeeds,
-			IsPrivate:       *presetOpts.Private,
-			Comment:         presetOpts.Comment,
-			Source:          presetOpts.Source,
-			NoDate:          presetOpts.NoDate != nil && *presetOpts.NoDate,
-			NoCreator:       presetOpts.NoCreator != nil && *presetOpts.NoCreator,
-			SkipPrefix:      presetOpts.SkipPrefix != nil && *presetOpts.SkipPrefix,
-			Verbose:         verbose,
-			Version:         version,
-			AppName:         GetAppName(),
-			Entropy:         entropy,
-			Quiet:           quiet,
-			ExcludePatterns: []string{},
-			IncludePatterns: []string{},
-=======
 		if presetOpts.NoDate != nil && !cmd.Flags().Changed("no-date") {
 			createOpts.NoDate = *presetOpts.NoDate
->>>>>>> 95894141
 		}
 
 		if presetOpts.NoCreator != nil && !cmd.Flags().Changed("no-creator") {
@@ -274,29 +247,6 @@
 				createOpts.ExcludePatterns = append(slices.Clone(presetOpts.ExcludePatterns), createOpts.ExcludePatterns...)
 			}
 		}
-<<<<<<< HEAD
-	} else {
-		// use command line options
-		opts = torrent.CreateTorrentOptions{
-			Path:            inputPath,
-			TrackerURL:      trackerURL,
-			WebSeeds:        webSeeds,
-			IsPrivate:       isPrivate,
-			Comment:         comment,
-			PieceLengthExp:  pieceLengthExp,
-			MaxPieceLength:  maxPieceLengthExp,
-			Source:          source,
-			NoDate:          noDate,
-			NoCreator:       noCreator,
-			Verbose:         verbose,
-			Version:         version,
-			AppName:         GetAppName(),
-			Entropy:         entropy,
-			Quiet:           quiet,
-			SkipPrefix:      skipPrefix,
-			ExcludePatterns: excludePatterns,
-			IncludePatterns: includePatterns,
-=======
 
 		if len(presetOpts.IncludePatterns) > 0 {
 			if !cmd.Flags().Changed("include") {
@@ -304,7 +254,6 @@
 			} else {
 				createOpts.IncludePatterns = append(slices.Clone(presetOpts.IncludePatterns), createOpts.IncludePatterns...)
 			}
->>>>>>> 95894141
 		}
 	}
 
@@ -332,13 +281,8 @@
 	if opts.quiet {
 		fmt.Println("Wrote:", torrentInfo.Path)
 	} else {
-<<<<<<< HEAD
-		display := torrent.NewDisplay(torrent.NewBytesFormatter(verbose))
-		display.ShowOutputPathWithTime(torrentInfo.Path, time.Since(start))
-=======
-		display := torrent.NewDisplay(torrent.NewFormatter(opts.verbose))
+		display := torrent.NewDisplay(torrent.NewBytesFormatter(opts.verbose))
 		display.ShowOutputPathWithTime(torrentInfo.Path, time.Since(startTime))
->>>>>>> 95894141
 	}
 
 	return nil
