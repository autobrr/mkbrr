package cmd

import (
	"fmt"
	"os"
	"time"

	"github.com/fatih/color"
	"github.com/spf13/cobra"

	"github.com/autobrr/mkbrr/internal/torrent"
)

// checkOptions encapsulates all the flags for the check command
type checkOptions struct {
	Verbose bool
	Quiet   bool
	Workers int
}

var checkOpts checkOptions

var checkCmd = &cobra.Command{
	Use:   "check <torrent-file> <content-path>",
	Short: "Verify the integrity of content against a torrent file",
	Long: `Checks if the data in the specified content path (file or directory) matches
the pieces defined in the torrent file. This is useful for verifying downloads
or checking data integrity after moving files.`,
	Args:                       cobra.ExactArgs(2),
	RunE:                       runCheck,
	DisableFlagsInUseLine:      true,
	SuggestionsMinimumDistance: 1,
	SilenceUsage:               true,
}

func init() {
	checkCmd.Flags().SortFlags = false
	checkCmd.Flags().BoolVarP(&checkOpts.Verbose, "verbose", "v", false, "show list of bad piece indices")
	checkCmd.Flags().BoolVar(&checkOpts.Quiet, "quiet", false, "reduced output mode (prints only completion percentage)")
	checkCmd.Flags().IntVar(&checkOpts.Workers, "workers", 0, "number of worker goroutines for verification (0 for automatic)")
	checkCmd.SetUsageTemplate(`Usage:
  {{.CommandPath}} <torrent-file> <content-path> [flags]

Arguments:
  torrent-file   Path to the .torrent file
  content-path   Path to the directory or file containing the data

Flags:
{{.LocalFlags.FlagUsages | trimTrailingWhitespaces}}
`)
}

// validateCheckArgs validates the command arguments and returns the paths
func validateCheckArgs(args []string) (torrentPath string, contentPath string, err error) {
	torrentPath = args[0]
	contentPath = args[1]

	if _, err := os.Stat(torrentPath); err != nil {
		return "", "", fmt.Errorf("invalid torrent file path %q: %w", torrentPath, err)
	}

	if _, err := os.Stat(contentPath); err != nil {
		return "", "", fmt.Errorf("invalid content path %q: %w", contentPath, err)
	}

	return torrentPath, contentPath, nil
}

// buildVerifyOptions creates the verification options from the command flags
func buildVerifyOptions(opts checkOptions, torrentPath, contentPath string) torrent.VerifyOptions {
	return torrent.VerifyOptions{
		TorrentPath: torrentPath,
		ContentPath: contentPath,
		Verbose:     opts.Verbose,
		Quiet:       opts.Quiet,
		Workers:     opts.Workers,
	}
}

// displayCheckResults handles the display of verification results
func displayCheckResults(display *torrent.Display, result *torrent.VerificationResult, duration time.Duration, opts checkOptions) {
	display.SetQuiet(opts.Quiet)

	if opts.Quiet {
		fmt.Printf("%.2f%%\n", result.Completion)
	} else {
		display.ShowVerificationResult(result, duration)
	}
}

<<<<<<< HEAD
	display := torrent.NewDisplay(torrent.NewBytesFormatter(checkVerbose))
=======
func runCheck(cmd *cobra.Command, args []string) error {
	torrentPath, contentPath, err := validateCheckArgs(args)
	if err != nil {
		return err
	}

	start := time.Now()
>>>>>>> 95894141

	verifyOpts := buildVerifyOptions(checkOpts, torrentPath, contentPath)
	display := torrent.NewDisplay(torrent.NewFormatter(checkOpts.Verbose))

	if !checkOpts.Quiet {
		green := color.New(color.FgGreen).SprintFunc()
		cyan := color.New(color.FgCyan).SprintFunc()
		fmt.Fprintf(os.Stdout, "\n%s\n", green("Verifying:"))
		fmt.Fprintf(os.Stdout, "  Torrent file: %s\n", cyan(torrentPath))
		fmt.Fprintf(os.Stdout, "  Content: %s\n", cyan(contentPath))
	}

	result, err := torrent.VerifyData(verifyOpts)
	if err != nil {
		return fmt.Errorf("verification failed: %w", err)
	}

	duration := time.Since(start)
	displayCheckResults(display, result, duration, checkOpts)

	if result.BadPieces > 0 || len(result.MissingFiles) > 0 {
		return fmt.Errorf("verification failed or incomplete")
	}

	return nil
}<|MERGE_RESOLUTION|>--- conflicted
+++ resolved
@@ -88,9 +88,6 @@
 	}
 }
 
-<<<<<<< HEAD
-	display := torrent.NewDisplay(torrent.NewBytesFormatter(checkVerbose))
-=======
 func runCheck(cmd *cobra.Command, args []string) error {
 	torrentPath, contentPath, err := validateCheckArgs(args)
 	if err != nil {
@@ -98,10 +95,9 @@
 	}
 
 	start := time.Now()
->>>>>>> 95894141
 
 	verifyOpts := buildVerifyOptions(checkOpts, torrentPath, contentPath)
-	display := torrent.NewDisplay(torrent.NewFormatter(checkOpts.Verbose))
+	display := torrent.NewDisplay(torrent.NewBytesFormatter(checkOpts.Verbose))
 
 	if !checkOpts.Quiet {
 		green := color.New(color.FgGreen).SprintFunc()
