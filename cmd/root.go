package cmd

import (
	"github.com/spf13/cobra"
)

const banner = `         __   ___.                 
  _____ |  | _\_ |________________ 
 /     \|  |/ /| __ \_  __ \_  __ \
|  Y Y  \    < | \_\ \  | \/|  | \/
|__|_|  /__|_ \|___  /__|   |__|   
      \/     \/    \/              `

var rootCmd = &cobra.Command{
	Use:   "mkbrr",
	Short: "A tool to inspect and create torrent files",
	Long:  banner + "\n\nmkbrr is a tool to create and inspect torrent files.",
}

<<<<<<< HEAD
const commonUsageTemplate = `Usage:
=======
func init() {
	cobra.EnableCommandSorting = false
	rootCmd.AddCommand(createCmd)
	rootCmd.AddCommand(checkCmd)
	rootCmd.AddCommand(inspectCmd)
	rootCmd.AddCommand(modifyCmd)
	rootCmd.AddCommand(updateCmd)
	rootCmd.AddCommand(versionCmd)
}

func Execute() error {
	rootCmd.CompletionOptions.DisableDefaultCmd = true
	rootCmd.SilenceUsage = false

	rootCmd.SetUsageTemplate(`Usage:
>>>>>>> 3b46cde0
  {{.CommandPath}} [command]

Available Commands:{{range .Commands}}{{if (or .IsAvailableCommand (eq .Name "help"))}}
  {{rpad .Name .NamePadding }} {{.Short}}{{end}}{{end}}{{if .HasAvailableLocalFlags}}

Flags:
{{.LocalFlags.FlagUsages | trimTrailingWhitespaces}}{{end}}

Use "{{.CommandPath}} [command] --help" for more information about a command.
`

// setupCommon prepares the rootCmd with common settings.
func setupCommon() {
	rootCmd.CompletionOptions.DisableDefaultCmd = true
	rootCmd.SilenceUsage = false
	rootCmd.SetUsageTemplate(commonUsageTemplate)
	rootCmd.AddCommand(versionCmd)
}

// ExecuteCLI configures and executes the root command for CLI mode.
func ExecuteCLI() error {
	setupCommon()
	return rootCmd.Execute()
}

// Execute remains for potential backward compatibility or internal use, defaulting to CLI.
func Execute() error {
	return ExecuteCLI()
}<|MERGE_RESOLUTION|>--- conflicted
+++ resolved
@@ -17,9 +17,6 @@
 	Long:  banner + "\n\nmkbrr is a tool to create and inspect torrent files.",
 }
 
-<<<<<<< HEAD
-const commonUsageTemplate = `Usage:
-=======
 func init() {
 	cobra.EnableCommandSorting = false
 	rootCmd.AddCommand(createCmd)
@@ -30,12 +27,7 @@
 	rootCmd.AddCommand(versionCmd)
 }
 
-func Execute() error {
-	rootCmd.CompletionOptions.DisableDefaultCmd = true
-	rootCmd.SilenceUsage = false
-
-	rootCmd.SetUsageTemplate(`Usage:
->>>>>>> 3b46cde0
+const commonUsageTemplate = `Usage:
   {{.CommandPath}} [command]
 
 Available Commands:{{range .Commands}}{{if (or .IsAvailableCommand (eq .Name "help"))}}
@@ -52,16 +44,22 @@
 	rootCmd.CompletionOptions.DisableDefaultCmd = true
 	rootCmd.SilenceUsage = false
 	rootCmd.SetUsageTemplate(commonUsageTemplate)
-	rootCmd.AddCommand(versionCmd)
 }
 
 // ExecuteCLI configures and executes the root command for CLI mode.
 func ExecuteCLI() error {
-	setupCommon()
+	setupCommon() // Call setup first
+	// Add commands that should be available in CLI mode
+	rootCmd.AddCommand(createCmd)
+	rootCmd.AddCommand(checkCmd)
+	rootCmd.AddCommand(inspectCmd)
+	rootCmd.AddCommand(modifyCmd)
+	rootCmd.AddCommand(updateCmd)
 	return rootCmd.Execute()
 }
 
 // Execute remains for potential backward compatibility or internal use, defaulting to CLI.
+// It's generally better to call ExecuteCLI directly.
 func Execute() error {
 	return ExecuteCLI()
 }