<<<<<<< HEAD
<h1 align="center">⚡ mkbrr</h1> 
<p align="center"> 
  <strong>Simple. Smart. Fast.</strong><br> 
  A powerful CLI/GUI tool to create, inspect, and modify torrent files. Private by default. Tracker aware.
=======
<h1 align="center">⚡ mkbrr</h1>
<p align="center">
  <strong>Simple. Smart. Fast.</strong><br>
  A powerful CLI tool to create, inspect, and modify torrent files. Private by default. Tracker aware.
>>>>>>> a4e362f1
</p>
<div align="center">
<p align="center">
  <img src="https://img.shields.io/badge/Go-1.24-blue?logo=go" alt="Go version">
  <img src="https://img.shields.io/badge/build-passing-brightgreen" alt="Build Status">
  <img src="https://img.shields.io/github/v/release/autobrr/mkbrr" alt="Latest Release">
  </a>
    <a href="https://mkbrr.com">
    <img src="https://img.shields.io/badge/%F0%9F%92%A1%20mkbrr-docs-00ACD7.svg?style=flat-square">
  </a>
</p>

[![Discord](https://img.shields.io/discord/881212911849209957.svg?label=&logo=discord&logoColor=ffffff&color=7389D8&labelColor=6A7EC2)](https://discord.gg/WehFCZxq5B)
</div>

<img src=".github/assets/mkbrr-dark.png" alt="mkbrr gopher" width="100" align="right"/>

## Overview

[Website](https://mkbrr.com) | [Releases](https://github.com/autobrr/mkbrr/releases)

**mkbrr** (pronounced "make-burr") is a simple yet powerful tool for:
- Creating torrent files
- Inspecting torrent files
- Modifying torrent metadata
- Supporting tracker-specific requirements automatically

**Key Features:**
- **Fast**: Blazingly fast hashing beating the competition
- **Simple**: Easy to use via both CLI and a cross-platform GUI
- **Portable**: Single binary with no dependencies (for both CLI and GUI)
- **Smart**: Detects possible missing files when creating torrents for season packs

<details>
<summary>Screenshots (Click to expand)</summary>

**GUI:**
![mkbrr GUI Screenshot](.github/assets/gui.png)

**CLI:**
![mkbrr CLI Screenshot](.github/assets/cli.png)

</details>
<br>

For detailed documentation and guides, please visit [mkbrr.com](https://mkbrr.com).

## Quick Start

### Install

For detailed installation instructions, please refer to the [Installation](#installation) section.

### Creating a Torrent

```bash
# torrents are private by default
mkbrr create path/to/file -t https://example-tracker.com/announce

# public torrent
mkbrr create path/to/file -t https://example-tracker.com/announce --private=false

# Create with randomized info hash
mkbrr create path/to/file -t https://example-tracker.com/announce -e
```

## Table of Contents

- [Installation](#installation)
- [Usage](#usage)
  - [Creating Torrents](#creating-torrents)
  - [Inspecting Torrents](#inspecting-torrents)
  - [Modifying Torrents](#modifying-torrents)
- [Advanced Usage](#advanced-usage)
  - [Preset Mode](#preset-mode)
  - [Batch Mode](#batch-mode)
- [Tracker-Specific Features](#tracker-specific-features)
- [Incomplete Season Pack Detection](#incomplete-season-pack-detection)
- [Performance](#performance)
  - [Benchmark Methodology](#benchmark-methodology)
  - [Benchmark Results](#benchmark-results)
  - [Speed Comparison](#speed-comparison)
  - [Consistency](#consistency)
  - [Hardware Specifications](#hardware-specifications)
- [License](#license)

## Installation

Choose the method that works best for you:

### Prebuilt Binaries

Download ready-to-use binaries for both the CLI (`mkbrr`) and GUI (`mkbrr-gui`) versions for your platform from the [releases page](https://github.com/autobrr/mkbrr/releases).

> [!NOTE]
> **macOS Users**: Since the application is not signed/notarized by Apple, you might see a warning that the app is damaged when first opening it. To fix this, run:
> ```bash
> sudo xattr -dr com.apple.quarantine /Applications/mkbrr-gui.app
> ```

### Homebrew (macOS and Linux)

```bash
brew tap autobrr/mkbrr
brew install mkbrr
```

### Build from Source

Requirements:
See [go.mod](https://github.com/autobrr/mkbrr/blob/main/go.mod#L3) for Go version.

```bash
# Clone the repository
git clone https://github.com/autobrr/mkbrr.git
cd mkbrr

# Build the CLI binary (output: ./build/mkbrr)
make build

# Build the GUI binary (output: ./build/mkbrr-gui)
make build-gui

# Install the CLI binary (to $GOPATH/bin or /usr/local/bin)
make install

# Install the GUI binary (to $GOPATH/bin or /usr/local/bin)
make install-gui

# Use sudo for system-wide installation (e.g., /usr/local/bin)
# sudo make install
# sudo make install-gui
```

### Go Install

If you have Go installed, you can install the CLI or GUI version directly:

**CLI Version:**
```bash
go install github.com/autobrr/mkbrr/cmd/mkbrr@latest
```

**GUI Version:**
```bash
go install github.com/autobrr/mkbrr/cmd/mkbrr-gui@latest
```

After installation, ensure `$GOPATH/bin` is in your system's `PATH`:
```bash
# Example for bash/zsh
export PATH="$PATH:$(go env GOPATH)/bin"
```

### Docker

```bash
# Pull the image
docker pull ghcr.io/autobrr/mkbrr

# Tag it for easier use
docker tag ghcr.io/autobrr/mkbrr mkbrr

# Run with volume mounts for input/output
docker run -v ~/Downloads:/downloads mkbrr mkbrr create /downloads/your-file --output-dir /downloads
```

For convenience, you can add an alias to your shell configuration:
```bash
# Add to your .zshrc or .bashrc
alias mkbrr='docker run -v ~/Downloads:/downloads mkbrr mkbrr'
```

## Usage

### Creating Torrents

The basic command structure for creating torrents is:

```bash
mkbrr create [path] [flags]
```

For help:

```bash
mkbrr create --help
```

#### Basic Examples

```bash
# Create a private torrent (default)
mkbrr create path/to/file -t https://example-tracker.com/announce

# Create a public torrent
mkbrr create path/to/file -t https://example-tracker.com/announce --private=false

# Create with a comment
mkbrr create path/to/file -t https://example-tracker.com/announce -c "My awesome content"

# Create with a custom output path
mkbrr create path/to/file -t https://example-tracker.com/announce -o custom-name.torrent

# Create with randomized info hash
mkbrr create path/to/file -t https://example-tracker.com/announce -e

# Create a torrent excluding specific file patterns (comma-separated)
mkbrr create path/to/file -t https://example-tracker.com/announce --exclude "*.nfo,*.jpg"

# Create a torrent including only specific file patterns (comma-separated)
mkbrr create path/to/video-folder -t https://example-tracker.com/announce --include "*.mkv,*.mp4"

# Create using a specific number of worker threads for hashing (e.g., 8)
# Experimenting with different values might yield better performance than the default automatic setting.
mkbrr create path/to/large-file -t https://example-tracker.com/announce --workers 8

# Fail if a potentially incomplete season pack is detected
mkbrr create path/to/season-pack -t https://example-tracker.com/announce --fail-on-season-warning
```

> [!NOTE]
> The exclude and include patterns feature supports standard glob pattern matching (like `*` for any number of characters, `?` for a single character) and is case-insensitive.
> **Precedence:** Inclusion patterns (`--include`) take precedence.
> - If `--include` is used:
>   - A file matching an `--include` pattern is **always kept**, even if it also matches an `--exclude` pattern.
>   - A file *not* matching any `--include` pattern is **always ignored**.
> - If `--include` is *not* used, then only `--exclude` patterns are considered, and matching files are ignored.
>
> The `--workers` flag controls the number of concurrent threads used for hashing.
> - `--workers 0` (or omitting the flag) uses automatic logic to determine the optimal number based on your system.
> - `--workers N` (where N > 0) uses exactly N threads. While the automatic setting is generally good, you might achieve slightly better performance by manually testing different values for N on your specific hardware and workload.
>
> The `--fail-on-season-warning` flag makes mkbrr exit with an error if it detects a potentially incomplete season pack instead of just showing a warning.

### Inspecting Torrents

View detailed information about a torrent:

```bash
mkbrr inspect my-torrent.torrent
```

### Checking Torrents (Verifying Data)

Verify the integrity of local data against a torrent file:

```bash
mkbrr check my-torrent.torrent /path/to/downloaded/content

# Verify using a specific number of worker threads (e.g., 4)
mkbrr check my-torrent.torrent /path/to/downloaded/content --workers 4
```

This shows:
- Name and size
- Piece information and hash
- Tracker URLs
- Creation date
- File list (for multi-file torrents)

### Modifying Torrents

Update metadata in existing torrent files without access to the original content:

```bash
# Basic usage
mkbrr modify original.torrent --tracker https://new-tracker.com

# Modify multiple torrents
mkbrr modify *.torrent --private=false

# See what would be changed without making actual changes
mkbrr modify original.torrent --tracker https://new-tracker.com --dry-run

# Modifying the torrent to contain multiple trackers
mkbrr modify original.torrent -t https://first.com -t https://second.com -t https://third.com

# Randomize info hash
mkbrr modify original.torrent -e
```

## Advanced Usage

### Preset Mode

Presets save you time by storing commonly used settings. Great for users who create torrents for the same trackers regularly.

See [presets example](examples/presets.yaml) here.

```bash
# Uses the ptp-preset (defined in your presets.yaml file)
mkbrr create -P ptp path/to/file

# Override some preset values
mkbrr create -P ptp --source "MySource" path/to/file

# Override workers count
mkbrr create -P ptp --workers 4 path/to/file
```

> [!TIP]
> The preset file can be placed in the current directory, `~/.config/mkbrr/`, or `~/.mkbrr/`. You can also specify a custom location with `--preset-file`. Presets support both `exclude_patterns` and `include_patterns` fields, allowing you to define default or preset-specific file filtering.

### Batch Mode

Create multiple torrents at once using a YAML configuration file:

```bash
mkbrr create -b batch.yaml
```

See [batch example](examples/batch.yaml) here.

> [!TIP]
> Batch mode processes jobs in parallel (up to 4 at once) and shows a summary when complete. Batch mode also supports both `exclude_patterns` and `include_patterns` fields.

## Tracker-Specific Features

mkbrr automatically enforces some requirements for various private trackers so you don't have to:

#### Piece Length Limits

Different trackers have different requirements:
- HDB, BHD, SuperBits: Max 16 MiB pieces
- Emp, MTV: Max 8 MiB pieces
- GazelleGames: Max 64 MiB pieces

#### Torrent Size Limits

Some trackers limit the size of the .torrent file itself:
- Anthelion: 250 KiB
- GazelleGames: 1 MB

> [!INFO]
> When creating torrents for these trackers, mkbrr automatically adjusts piece sizes to meet requirements, so you don't have to.

A full overview over tracker-specific limits can be seen in the [documentation](https://mkbrr.com/features/tracker-rules).

## Incomplete Season Pack Detection

If the input is a folder with a name that indicates that its a pack, it will find the highest number and do a count to look for missing files.

```
mkbrr create ~/Kyles.Original.Sins.S01.1080p.SRC.WEB-DL.DDP5.1.H.264 -t https://tracker.com/announce/1234567

Files being hashed:
  ├─ Kyles.Original.Sins.S01E01.Business.and.Pleasure.1080p.SRC.WEB-DL.DDP5.1.H.264.mkv (3.3 GiB)
  ├─ Kyles.Original.Sins.S01E02.Putting.It.Back.In.1080p.SRC.WEB-DL.DDP5.1.H.264.mkv (3.4 GiB)
  └─ Kyles.Original.Sins.S01E04.Cursor.For.Life.1080p.SRC.WEB-DL.DDP5.1.H.264.mkv (3.3 GiB)


Warning: Possible incomplete season pack detected
  Season number: 1
  Highest episode number found: 4
  Video files: 3

This may be an incomplete season pack. Check files before uploading.

Hashing pieces... [3220.23 MB/s] 100% [========================================]

Wrote title.torrent (elapsed 3.22s)
```

### Strict Season Pack Validation

By default, mkbrr will show a warning but continue creating the torrent when it detects a potentially incomplete season pack. If you want to fail the operation instead, use the `--fail-on-season-warning` flag:

```bash
# This will exit with an error if missing episodes are detected
mkbrr create ~/Suspicious.Show.S01.1080p.WEB-DL -t https://tracker.com/announce --fail-on-season-warning
```

> [!TIP]
> The `--fail-on-season-warning` flag can also be configured in presets and batch files using the `fail_on_season_warning` field.


## Performance

mkbrr is optimized for speed and consistently outperforms other popular torrent creation tools in our benchmarks.

### Benchmark Methodology

All tests were performed using [hyperfine](https://github.com/sharkdp/hyperfine) with 5 runs per tool after a warm-up run. Cache was cleared between runs on the servers, but not on the Macbook.

### Benchmark Results

| Hardware | Test Size | mkbrr | mktorrent | torrenttools | torf |
|----------|---------------|-------|-----------|--------------|------|
| **Leaseweb Server (SSD)** | 21 GiB | **7.24s** | 45.41s | 9.07s | 8.85s |
| **Hetzner Server (HDD)** | 14 GiB | **41.02s** | 68.17s | 47.97s | 58.19s |
| **Macbook Pro M4 (NVME)** | 30 GiB | **9.71s** | 10.90s | - | 9.78s |

![Benchmark Comparison](docs/benchmarks/benchmark_comparison.png)

### Speed Comparison

| Hardware | vs mktorrent | vs torrenttools | vs torf |
|----------|-------------|----------------|---------|
| **Leaseweb Server (SSD)** | 6.3× faster | 1.3× faster | 1.2× faster |
| **Hetzner Server (HDD)** | 1.7× faster | 1.2× faster | 1.4× faster |
| **Macbook Pro M4 (NVME)** | 1.1× faster | - | Similar |

![Speed Comparison](docs/benchmarks/speed_comparison.png)

### Consistency

Besides raw speed, mkbrr shows more consistent performance between runs, with standard deviation percentages between 0.25-3.7% across platforms compared to much higher variances for other tools (up to 39%). This predictable performance is particularly noticeable on mechanical storage where other tools showed wider fluctuations.

![Consistency Comparison](docs/benchmarks/consistency_comparison.png)

### Hardware Specifications

#### Leaseweb Dedicated Server (SSD)
- CPU: Intel Xeon E-2274G @ 4.00GHz
- RAM: 32GB
- Storage: 1 × SAMSUNG MZQL21T9HCJR-00A07 1.92TB SSD

#### Hetzner Dedicated Server (HDD)
- CPU: AMD Ryzen 5 3600 (12) @ 4.71GHz
- RAM: 64GB
- Storage: 4 × TOSHIBA MG08ACA16TEY in RAID0

#### Macbook Pro M4
- CPU: Apple M4
- RAM: 16GB
- Storage: 512GB NVME

### Full results

<details>
<summary>View Full Benchmark Commands & Results</summary>

#### Leaseweb Server (21 GiB 1080p season pack)

```bash
hyperfine --warmup 1 --runs 5 \
  --setup 'sudo sync && sudo sh -c "echo 3 > /proc/sys/vm/drop_caches"' \
  --prepare 'sudo sync && sudo sh -c "echo 3 > /proc/sys/vm/drop_caches" && rm -f /home/user/Show.S01.DL.1080p.WEB.H264-GROUP.torrent' \
  'mkbrr create /home/user/torrents/qbittorrent/Show.S01.DL.1080p.WEB.H264-GROUP' \
  'mktorrent /home/user/torrents/qbittorrent/Show.S01.DL.1080p.WEB.H264-GROUP' \
  'torrenttools create --threads 8 ~/torrents/qbittorrent/Show.S01.DL.1080p.WEB.H264-GROUP' \
  'torf --threads 8 /home/user/torrents/qbittorrent/Show.S01.DL.1080p.WEB.H264-GROUP'

Benchmark 1: mkbrr create /home/user/torrents/qbittorrent/Show.S01.DL.1080p.WEB.H264-GROUP
  Time (mean ± σ):      7.244 s ±  0.018 s    [User: 31.245 s, System: 7.554 s]
  Range (min … max):    7.225 s …  7.270 s    5 runs

Benchmark 2: mktorrent /home/user/torrents/qbittorrent/Show.S01.DL.1080p.WEB.H264-GROUP
  Time (mean ± σ):     45.407 s ±  0.163 s    [User: 36.495 s, System: 4.983 s]
  Range (min … max):   45.135 s … 45.539 s    5 runs

Benchmark 3: torrenttools create --threads 8 ~/torrents/qbittorrent/Show.S01.DL.1080p.WEB.H264-GROUP
  Time (mean ± σ):      9.074 s ±  0.093 s    [User: 29.248 s, System: 5.228 s]
  Range (min … max):    8.908 s …  9.122 s    5 runs

Benchmark 4: torf --threads 8 /home/user/torrents/qbittorrent/Show.S01.DL.1080p.WEB.H264-GROUP
  Time (mean ± σ):      8.854 s ±  0.077 s    [User: 25.829 s, System: 5.136 s]
  Range (min … max):    8.771 s …  8.937 s    5 runs

Summary
  'mkbrr create /home/user/torrents/qbittorrent/Show.S01.DL.1080p.WEB.H264-GROUP' ran
    1.22 ± 0.01 times faster than 'torf --threads 8 /home/user/torrents/qbittorrent/Show.S01.DL.1080p.WEB.H264-GROUP'
    1.25 ± 0.01 times faster than 'torrenttools create --threads 8 ~/torrents/qbittorrent/Show.S01.DL.1080p.WEB.H264-GROUP'
    6.27 ± 0.03 times faster than 'mktorrent /home/user/torrents/qbittorrent/Show.S01.DL.1080p.WEB.H264-GROUP'
```

#### Hetzner Server (14 GiB 1080p season pack)

```bash
hyperfine --warmup 1 --runs 5 \
  --setup 'sudo sync && sudo sh -c "echo 3 > /proc/sys/vm/drop_caches"' \
  --prepare 'sudo sync && sudo sh -c "echo 3 > /proc/sys/vm/drop_caches" && rm -f /home/user/mkbrr/Show.S01.1080p.SRC.WEB-DL.DDP5.1.H.264-GRP.torrent' \
  'mkbrr create ~/torrents/qbittorrent/tv/Show.S01.1080p.SRC.WEB-DL.DDP5.1.H.264-GRP' \
  'mktorrent ~/torrents/qbittorrent/tv/Show.S01.1080p.SRC.WEB-DL.DDP5.1.H.264-GRP' \
  'torrenttools create --threads 12 ~/torrents/qbittorrent/tv/Show.S01.1080p.SRC.WEB-DL.DDP5.1.H.264-GRP' \
  'torf --threads 12 ~/torrents/qbittorrent/tv/Show.S01.1080p.SRC.WEB-DL.DDP5.1.H.264-GRP'

Benchmark 1: mkbrr create ~/torrents/qbittorrent/tv/Show.S01.1080p.SRC.WEB-DL.DDP5.1.H.264-GRP
  Time (mean ± σ):     41.022 s ±  0.979 s    [User: 13.691 s, System: 6.747 s]
  Range (min … max):   39.938 s … 42.467 s    5 runs

Benchmark 2: mktorrent ~/torrents/qbittorrent/tv/Show.S01.1080p.SRC.WEB-DL.DDP5.1.H.264-GRP
  Time (mean ± σ):     68.168 s ± 26.654 s    [User: 17.934 s, System: 6.543 s]
  Range (min … max):   39.268 s … 97.574 s    5 runs

Benchmark 3: torrenttools create --threads 12 ~/torrents/qbittorrent/tv/Show.S01.1080p.SRC.WEB-DL.DDP5.1.H.264-GRP
  Time (mean ± σ):     47.968 s ± 10.552 s    [User: 7.052 s, System: 6.551 s]
  Range (min … max):   39.460 s … 66.296 s    5 runs

Benchmark 4: torf --threads 12 ~/torrents/qbittorrent/tv/Show.S01.1080p.SRC.WEB-DL.DDP5.1.H.264-GRP
  Time (mean ± σ):     58.187 s ±  5.787 s    [User: 7.185 s, System: 6.511 s]
  Range (min … max):   50.125 s … 65.807 s    5 runs

Summary
  mkbrr create ~/torrents/qbittorrent/tv/Show.S01.1080p.SRC.WEB-DL.DDP5.1.H.264-GRP ran
    1.17 ± 0.26 times faster than torrenttools create --threads 12 ~/torrents/qbittorrent/tv/Show.S01.1080p.SRC.WEB-DL.DDP5.1.H.264-GRP
    1.42 ± 0.15 times faster than torf --threads 12 ~/torrents/qbittorrent/tv/Show.S01.1080p.SRC.WEB-DL.DDP5.1.H.264-GRP
    1.66 ± 0.65 times faster than mktorrent ~/torrents/qbittorrent/tv/Show.S01.1080p.SRC.WEB-DL.DDP5.1.H.264-GRP
```

#### Macbook Pro M4 (30 GiB 1080p season pack)

```bash
hyperfine --warmup 1 --runs 5 \
  --prepare 'rm -f Show.S01.1080p.SRC.WEB-DL.DDP5.1.H.264-GRP.torrent' \
  'mkbrr create ~/Desktop/Show.S01.1080p.SRC.WEB-DL.DDP5.1.H.264-GRP' \
  'mktorrent ~/Desktop/Show.S01.1080p.SRC.WEB-DL.DDP5.1.H.264-GRP' \
  'torf --threads 10 ~/Desktop/Show.S01.1080p.SRC.WEB-DL.DDP5.1.H.264-GRP'

Benchmark 1: mkbrr create ~/Desktop/Show.S01.1080p.SRC.WEB-DL.DDP5.1.H.264-GRP
  Time (mean ± σ):      9.708 s ±  0.355 s    [User: 10.823 s, System: 4.297 s]
  Range (min … max):    9.479 s … 10.323 s    5 runs

Benchmark 2: mktorrent ~/Desktop/Show.S01.1080p.SRC.WEB-DL.DDP5.1.H.264-GRP
  Time (mean ± σ):     10.897 s ±  0.701 s    [User: 11.021 s, System: 3.038 s]
  Range (min … max):    9.950 s … 11.620 s    5 runs

Benchmark 3: torf --threads 10 ~/Desktop/Show.S01.1080p.SRC.WEB-DL.DDP5.1.H.264-GRP
  Time (mean ± σ):      9.779 s ±  0.749 s    [User: 10.776 s, System: 5.253 s]
  Range (min … max):    9.383 s … 11.112 s    5 runs

Summary
  mkbrr create ~/Desktop/Show.S01.1080p.SRC.WEB-DL.DDP5.1.H.264-GRP ran
    1.01 ± 0.09 times faster than torf --threads 10 ~/Desktop/Show.S01.1080p.SRC.WEB-DL.DDP5.1.H.264-GRP
    1.12 ± 0.08 times faster than mktorrent ~/Desktop/Show.S01.1080p.SRC.WEB-DL.DDP5.1.H.264-GRP
```
</details>

## License

This program is free software; you can redistribute it and/or modify it under the terms of the GNU General Public License as published by the Free Software Foundation; either version 2 of the License, or (at your option) any later version.

See [LICENSE](LICENSE) for the full license text.<|MERGE_RESOLUTION|>--- conflicted
+++ resolved
@@ -1,14 +1,7 @@
-<<<<<<< HEAD
 <h1 align="center">⚡ mkbrr</h1> 
 <p align="center"> 
   <strong>Simple. Smart. Fast.</strong><br> 
   A powerful CLI/GUI tool to create, inspect, and modify torrent files. Private by default. Tracker aware.
-=======
-<h1 align="center">⚡ mkbrr</h1>
-<p align="center">
-  <strong>Simple. Smart. Fast.</strong><br>
-  A powerful CLI tool to create, inspect, and modify torrent files. Private by default. Tracker aware.
->>>>>>> a4e362f1
 </p>
 <div align="center">
 <p align="center">
