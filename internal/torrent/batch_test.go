package torrent

import (
	"fmt"
	"os"
	"path/filepath"
	"testing"
)

func TestProcessBatch(t *testing.T) {
	// create a temporary directory for test files
	tmpDir, err := os.MkdirTemp("", "mkbrr-batch-test")
	if err != nil {
		t.Fatalf("Failed to create temp dir: %v", err)
	}
	defer os.RemoveAll(tmpDir)

	// create test files and directories
	testFiles := []struct {
		path    string
		content string
	}{
		{
			path:    "file1.txt",
			content: "test file 1 content",
		},
		{
			path:    "dir1/file2.txt",
			content: "test file 2 content",
		},
		{
			path:    "dir1/file3.txt",
			content: "test file 3 content",
		},
	}

	for _, tf := range testFiles {
		path := filepath.Join(tmpDir, tf.path)
		if err := os.MkdirAll(filepath.Dir(path), 0755); err != nil {
			t.Fatalf("Failed to create directory: %v", err)
		}
		if err := os.WriteFile(path, []byte(tf.content), 0644); err != nil {
			t.Fatalf("Failed to write test file: %v", err)
		}
	}

	// create batch config file
	configPath := filepath.Join(tmpDir, "batch.yaml")
	configContent := []byte(fmt.Sprintf(`version: 1
jobs:
  - output: %s
    path: %s
    name: "Test File 1"
    trackers:
      - udp://tracker.example.com:1337/announce
    private: true
    piece_length: 16
  - output: %s
    path: %s
    name: "Test Directory"
    trackers:
      - udp://tracker.example.com:1337/announce
    webseeds:
      - https://example.com/files/
    comment: "Test batch torrent"
`,
		filepath.Join(tmpDir, "file1.torrent"),
		filepath.Join(tmpDir, "file1.txt"),
		filepath.Join(tmpDir, "dir1.torrent"),
		filepath.Join(tmpDir, "dir1")))

	if err := os.WriteFile(configPath, configContent, 0644); err != nil {
		t.Fatalf("Failed to write config file: %v", err)
	}

	// process batch
<<<<<<< HEAD
	results, err := ProcessBatch(configPath, nil, false, "test-version")
=======
	results, err := ProcessBatch(configPath, true, false, "test-version")
>>>>>>> 505feed2
	if err != nil {
		t.Fatalf("ProcessBatch failed: %v", err)
	}

	// verify results
	if len(results) != 2 {
		t.Errorf("Expected 2 results, got %d", len(results))
	}

	for i, result := range results {
		if !result.Success {
			t.Errorf("Job %d failed: %v", i, result.Error)
			continue
		}

		if result.Info == nil {
			t.Errorf("Job %d missing info", i)
			continue
		}

		// verify torrent files were created
		if _, err := os.Stat(result.Info.Path); err != nil {
			t.Errorf("Job %d torrent file not created: %v", i, err)
		}

		// basic validation of torrent info
		if result.Info.InfoHash == "" {
			t.Errorf("Job %d missing info hash", i)
		}

		if result.Info.Size == 0 {
			t.Errorf("Job %d has zero size", i)
		}

		// check specific job details
		switch i {
		case 0: // file1.txt
			if result.Info.Files != 0 {
				t.Errorf("Expected single file torrent, got %d files", result.Info.Files)
			}
		case 1: // dir1
			if result.Info.Files != 2 {
				t.Errorf("Expected 2 files in directory torrent, got %d", result.Info.Files)
			}
		}
	}
}

func TestBatchValidation(t *testing.T) {
	tests := []struct {
		name        string
		config      string
		expectError bool
	}{
		{
			name: "invalid version",
			config: `version: 2
jobs:
  - output: test.torrent
    path: test.txt`,
			expectError: true,
		},
		{
			name: "missing path",
			config: `version: 1
jobs:
  - output: test.torrent`,
			expectError: true,
		},
		{
			name: "missing output",
			config: `version: 1
jobs:
  - path: test.txt`,
			expectError: true,
		},
		{
			name: "invalid piece length",
			config: `version: 1
jobs:
  - output: test.torrent
    path: test.txt
    piece_length: 25`,
			expectError: true,
		},
		{
			name: "empty jobs",
			config: `version: 1
jobs: []`,
			expectError: true,
		},
	}

	for _, tt := range tests {
		t.Run(tt.name, func(t *testing.T) {
			tmpDir, err := os.MkdirTemp("", "mkbrr-batch-validation")
			if err != nil {
				t.Fatalf("Failed to create temp dir: %v", err)
			}
			defer os.RemoveAll(tmpDir)

			configPath := filepath.Join(tmpDir, "batch.yaml")
			if err := os.WriteFile(configPath, []byte(tt.config), 0644); err != nil {
				t.Fatalf("Failed to write config file: %v", err)
			}

<<<<<<< HEAD
			_, err = ProcessBatch(configPath, nil, false, "test-version")
=======
			_, err = ProcessBatch(configPath, false, false, "test-version")
>>>>>>> 505feed2
			if tt.expectError && err == nil {
				t.Error("Expected error but got nil")
			}
			if !tt.expectError && err != nil {
				t.Errorf("Unexpected error: %v", err)
			}
		})
	}
}<|MERGE_RESOLUTION|>--- conflicted
+++ resolved
@@ -74,11 +74,7 @@
 	}
 
 	// process batch
-<<<<<<< HEAD
-	results, err := ProcessBatch(configPath, nil, false, "test-version")
-=======
-	results, err := ProcessBatch(configPath, true, false, "test-version")
->>>>>>> 505feed2
+	results, err := ProcessBatch(configPath, nil, true, false, "test-version")
 	if err != nil {
 		t.Fatalf("ProcessBatch failed: %v", err)
 	}
@@ -185,11 +181,7 @@
 				t.Fatalf("Failed to write config file: %v", err)
 			}
 
-<<<<<<< HEAD
-			_, err = ProcessBatch(configPath, nil, false, "test-version")
-=======
-			_, err = ProcessBatch(configPath, false, false, "test-version")
->>>>>>> 505feed2
+			_, err = ProcessBatch(configPath, nil, false, false, "test-version")
 			if tt.expectError && err == nil {
 				t.Error("Expected error but got nil")
 			}
