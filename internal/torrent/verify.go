package torrent

import (
	"bytes"
	"crypto/sha1"
	"fmt"
	"io"
	"os"
	"path/filepath"
	"runtime"
	"sort"
	"strings"
	"sync"
	"sync/atomic"
	"time"

	"github.com/anacrolix/torrent/metainfo"
)

// VerifyOptions holds options for the verification process
type VerifyOptions struct {
	TorrentPath string
	ContentPath string
	Verbose     bool
	Quiet       bool
	Workers     int // Number of worker goroutines for verification
}

type pieceVerifier struct {
	startTime   time.Time
	lastUpdate  time.Time
	torrentInfo *metainfo.Info
	display     *Display // Changed to concrete type
	bufferPool  *sync.Pool
	contentPath string
	files       []fileEntry // Mapped files based on contentPath

	badPieceIndices []int
	missingFiles    []string
	missingRanges   [][2]int64 // Byte ranges [start, end) of missing/mismatched files

	pieceLen  int64
	numPieces int
	readSize  int

	goodPieces    uint64
	badPieces     uint64
	missingPieces uint64 // Pieces belonging to missing files

	bytesVerified int64
	mutex         sync.RWMutex
}

// VerifyData checks the integrity of content files against a torrent file.
func VerifyData(opts VerifyOptions) (*VerificationResult, error) {
	mi, err := metainfo.LoadFromFile(opts.TorrentPath)
	if err != nil {
		return nil, fmt.Errorf("could not load torrent file %q: %w", opts.TorrentPath, err)
	}

	info, err := mi.UnmarshalInfo()
	if err != nil {
		return nil, fmt.Errorf("could not unmarshal info dictionary from %q: %w", opts.TorrentPath, err)
	}

	mappedFiles := make([]fileEntry, 0)
	var totalSize int64
	var missingFiles []string
	baseContentPath := filepath.Clean(opts.ContentPath)

	if info.IsDir() {
		// Multi-file torrent
		expectedFiles := make(map[string]int64) // Map relative path (using '/') to expected size
		for _, f := range info.Files {
			// Ensure the key uses forward slashes, consistent with torrent format
			relPathKey := filepath.ToSlash(filepath.Join(f.Path...))
			expectedFiles[relPathKey] = f.Length
		}

		// Walk the content directory provided by the user
		err = filepath.Walk(baseContentPath, func(currentPath string, fileInfo os.FileInfo, walkErr error) error {
			if walkErr != nil {
				fmt.Fprintf(os.Stderr, "Warning: error walking path %q: %v\n", currentPath, walkErr)
				return nil
			}
			if fileInfo.IsDir() {
				if currentPath == baseContentPath {
					return nil
				}
				return nil
			}

			relPath, err := filepath.Rel(baseContentPath, currentPath)
			if err != nil {
				return fmt.Errorf("failed to get relative path for %q: %w", currentPath, err)
			}
			relPath = filepath.ToSlash(relPath) // Ensure consistent slashes

			if expectedSize, ok := expectedFiles[relPath]; ok {
				if fileInfo.Size() != expectedSize {
					missingFiles = append(missingFiles, relPath+" (size mismatch)")
					delete(expectedFiles, relPath)
					return nil
				}

				mappedFiles = append(mappedFiles, fileEntry{
					path:   currentPath,
					length: fileInfo.Size(),
					offset: totalSize,
				})
				totalSize += fileInfo.Size()
				delete(expectedFiles, relPath)
			}
			return nil
		})

		if err != nil {
			return nil, fmt.Errorf("error walking content path %q: %w", baseContentPath, err)
		}

		for relPathKey := range expectedFiles {
			missingFiles = append(missingFiles, relPathKey)
		}

	} else {
		// Single-file torrent
		contentFileInfo, err := os.Stat(baseContentPath)
		if err != nil {
			if os.IsNotExist(err) {
				missingFiles = append(missingFiles, info.Name)
			} else {
				return nil, fmt.Errorf("could not stat content file %q: %w", baseContentPath, err)
			}
		} else {
			if contentFileInfo.IsDir() {
				filePathInDir := filepath.Join(baseContentPath, info.Name)
				contentFileInfo, err = os.Stat(filePathInDir)
				if err != nil {
					if os.IsNotExist(err) {
						missingFiles = append(missingFiles, info.Name)
					} else {
						return nil, fmt.Errorf("could not stat content file %q: %w", filePathInDir, err)
					}
				} else if contentFileInfo.IsDir() {
					return nil, fmt.Errorf("expected content file %q, but found a directory", filePathInDir)
				} else if contentFileInfo.Size() != info.Length {
					missingFiles = append(missingFiles, info.Name+" (size mismatch)")
				} else {
					mappedFiles = append(mappedFiles, fileEntry{
						path:   filePathInDir,
						length: contentFileInfo.Size(),
						offset: 0,
					})
					totalSize = contentFileInfo.Size()
				}
			} else {
				if contentFileInfo.Size() != info.Length {
					missingFiles = append(missingFiles, info.Name+" (size mismatch)")
				} else {
					mappedFiles = append(mappedFiles, fileEntry{
						path:   baseContentPath,
						length: contentFileInfo.Size(),
						offset: 0,
					})
					totalSize = contentFileInfo.Size()
				}
			}
		}
	}

	// Sort mapped files based on original torrent order before recalculating offsets
	if info.IsDir() && len(info.Files) > 0 && len(mappedFiles) > 1 {
		originalOrder := make(map[string]int)
		for i, f := range info.Files {
			originalOrder[filepath.ToSlash(filepath.Join(f.Path...))] = i
		}
		sort.SliceStable(mappedFiles, func(i, j int) bool {
			relPathI, _ := filepath.Rel(baseContentPath, mappedFiles[i].path)
			relPathJ, _ := filepath.Rel(baseContentPath, mappedFiles[j].path)
			return originalOrder[filepath.ToSlash(relPathI)] < originalOrder[filepath.ToSlash(relPathJ)]
		})
	}

	// Recalculate offsets after sorting
	currentOffset := int64(0)
	for i := range mappedFiles {
		mappedFiles[i].offset = currentOffset
		currentOffset += mappedFiles[i].length
	}

	// 4. Initialize Verifier
	numPieces := len(info.Pieces) / 20
	verifier := &pieceVerifier{
		torrentInfo:  &info,
		contentPath:  opts.ContentPath,
		pieceLen:     info.PieceLength,
		numPieces:    numPieces,
		files:        mappedFiles,
		display:      NewDisplay(NewBytesFormatter(opts.Verbose)), // Use NewBytesFormatter
		missingFiles: missingFiles,
	}
	verifier.display.SetQuiet(opts.Quiet)

	// Calculate missing ranges *before* verification starts
	if len(verifier.missingFiles) > 0 {
		missingFileSet := make(map[string]bool)
		for _, mf := range verifier.missingFiles {
			basePath := strings.TrimSuffix(mf, " (size mismatch)")
			missingFileSet[basePath] = true
		}

		currentOffset := int64(0)
		if info.IsDir() {
			for _, f := range info.Files {
				relPath := filepath.ToSlash(filepath.Join(f.Path...))
				fileEndOffset := currentOffset + f.Length
				if missingFileSet[relPath] {
					verifier.missingRanges = append(verifier.missingRanges, [2]int64{currentOffset, fileEndOffset})
				}
				currentOffset = fileEndOffset
			}
		} else if len(verifier.missingFiles) > 0 { // Handle single missing file
			verifier.missingRanges = append(verifier.missingRanges, [2]int64{0, info.Length})
		}
	}

	// 5. Perform Verification (Hashing and Comparison)
	// Pass opts.Workers to verifyPieces
	err = verifier.verifyPieces(opts.Workers) // Pass workers from options
	if err != nil {
		return nil, fmt.Errorf("verification failed: %w", err)
	}

	// 6. Compile and Return Results
	result := &VerificationResult{
		TotalPieces:     verifier.numPieces,
		GoodPieces:      int(verifier.goodPieces),
		BadPieces:       int(verifier.badPieces),
		MissingPieces:   int(verifier.missingPieces), // This is now correctly counted atomically
		Completion:      0.0,                         // Will be calculated below
		BadPieceIndices: verifier.badPieceIndices,
		MissingFiles:    verifier.missingFiles,
	}

	// Final calculation of completion percentage based on pieces that could be checked
	checkablePieces := result.TotalPieces - result.MissingPieces
	if checkablePieces > 0 {
		// Base completion on pieces that were actually checked (good / checkable)
		result.Completion = (float64(result.GoodPieces) / float64(checkablePieces)) * 100.0
	} else if result.TotalPieces > 0 {
		// All pieces were missing or part of missing files
		result.Completion = 0.0
	} else {
		// 0 total pieces (empty torrent)
		result.Completion = 0.0 // Verification of nothing is 0% complete
	}

	return result, nil
}

// optimizeForWorkload determines optimal read buffer size and number of worker goroutines
func (v *pieceVerifier) optimizeForWorkload() (int, int) {
	if len(v.files) == 0 {
		return 0, 0
	}

	var totalSize int64
	for _, f := range v.files {
		totalSize += f.length
	}
	avgFileSize := int64(0)
	if len(v.files) > 0 {
		avgFileSize = totalSize / int64(len(v.files))
	}

	var readSize, numWorkers int

	switch {
	case len(v.files) == 1:
		if totalSize < 1<<20 {
			readSize = 64 << 10
			numWorkers = 1
		} else if totalSize < 1<<30 {
			readSize = 4 << 20
			numWorkers = runtime.NumCPU()
		} else {
			readSize = 8 << 20
			numWorkers = runtime.NumCPU() * 2
		}
	case avgFileSize < 1<<20:
		readSize = 256 << 10
		numWorkers = runtime.NumCPU()
	case avgFileSize < 10<<20:
		readSize = 1 << 20
		numWorkers = runtime.NumCPU()
	case avgFileSize < 1<<30:
		readSize = 4 << 20
		numWorkers = runtime.NumCPU() * 2
	default:
		readSize = 8 << 20
		numWorkers = runtime.NumCPU() * 2
	}

	if numWorkers > v.numPieces {
		numWorkers = v.numPieces
	}
	if v.numPieces > 0 && numWorkers == 0 {
		numWorkers = 1
	}

	return readSize, numWorkers
}

// verifyPieces coordinates the parallel verification of pieces.
// Accepts numWorkersOverride: if > 0, uses this value; otherwise, optimizes automatically.
func (v *pieceVerifier) verifyPieces(numWorkersOverride int) error {
	if v.numPieces == 0 {
		// Don't show progress for 0 pieces
		return nil
	}

	var numWorkers int
	// Use override if provided, otherwise optimize
	if numWorkersOverride > 0 {
		numWorkers = numWorkersOverride
		// Still need readSize if workers are specified
		v.readSize, _ = v.optimizeForWorkload() // Only need readSize
		// Ensure specified workers don't exceed pieces or minimum of 1
		if numWorkers > v.numPieces {
			numWorkers = v.numPieces
		}
		if v.numPieces > 0 && numWorkers <= 0 { // Safety check
			numWorkers = 1
		}
	} else {
		v.readSize, numWorkers = v.optimizeForWorkload() // Optimize both
	}

	// Final safeguard: Ensure at least one worker if there are pieces
	if v.numPieces > 0 && numWorkers <= 0 {
		numWorkers = 1
	}

	v.bufferPool = &sync.Pool{
		New: func() interface{} {
			allocSize := v.readSize
			if allocSize < 64<<10 {
				allocSize = 64 << 10
			}
			buf := make([]byte, allocSize)
			return buf
		},
	}

	v.mutex.Lock()
	v.startTime = time.Now()
	v.lastUpdate = v.startTime
	v.mutex.Unlock()
	v.bytesVerified = 0

<<<<<<< HEAD
	// Convert internal fileEntry slice to exported FileEntry slice for displayer
	exportedFiles := make([]FileEntry, len(v.files))
	for i, f := range v.files {
		exportedFiles[i] = FileEntry{
			Path: f.path,
			Size: f.length,
			Name: filepath.Base(f.path),
		}
	}
	v.display.ShowFiles(exportedFiles) // Show files being checked
=======
	v.display.ShowFiles(v.files, numWorkers)
>>>>>>> 95894141

	var completedPieces uint64
	piecesPerWorker := (v.numPieces + numWorkers - 1) / numWorkers
	errorsCh := make(chan error, numWorkers)

	v.display.ShowProgress(v.numPieces) // Show progress bar only if numPieces > 0

	var wg sync.WaitGroup
	for i := 0; i < numWorkers; i++ {
		start := i * piecesPerWorker
		end := start + piecesPerWorker
		if end > v.numPieces {
			end = v.numPieces
		}

		wg.Add(1)
		go func(startPiece, endPiece int) {
			defer wg.Done()
			if err := v.verifyPieceRange(startPiece, endPiece, &completedPieces); err != nil {
				errorsCh <- err
			}
		}(start, end)
	}

	// Progress monitoring goroutine
	go func() {
		ticker := time.NewTicker(200 * time.Millisecond)
		defer ticker.Stop()
		for range ticker.C {
			completed := atomic.LoadUint64(&completedPieces)
			// Update display
			// We might need to adjust UpdateProgress or pass different values
			// For now, let's pass the overall completed count (good+bad+missing)
			v.mutex.RLock()
			elapsed := time.Since(v.startTime).Seconds()
			v.mutex.RUnlock()
			var rate float64
			if elapsed > 0 {
				bytesVerified := atomic.LoadInt64(&v.bytesVerified)
				rate = float64(bytesVerified) / elapsed
			}
			// Pass total completed count and rate to UpdateProgress
			// Note: UpdateProgress might need adjustment if it expects percentage instead of count
			v.display.UpdateProgress(int(completed), rate)

			if completed >= uint64(v.numPieces) {
				return // Exit goroutine when all pieces are processed
			}
		}
	}()

	wg.Wait()
	close(errorsCh)

	for err := range errorsCh {
		if err != nil {
			v.display.FinishProgress()
			return err
		}
	}

	v.display.FinishProgress()
	return nil
}

// verifyPieceRange processes and verifies a specific range of pieces.
func (v *pieceVerifier) verifyPieceRange(startPiece, endPiece int, completedPieces *uint64) error {
	buf := v.bufferPool.Get().([]byte)
	defer v.bufferPool.Put(buf)

	hasher := sha1.New()
	readers := make(map[string]*fileReader)
	defer func() {
		for _, r := range readers {
			if r.file != nil {
				r.file.Close()
			}
		}
	}()

	currentFileIndex := 0

	for pieceIndex := startPiece; pieceIndex < endPiece; pieceIndex++ {
		var expectedHash []byte
		var actualHash []byte

		pieceOffset := int64(pieceIndex) * v.pieceLen
		pieceEndOffset := pieceOffset + v.pieceLen

		// Check if this piece falls within a known missing range
		isMissing := false
		for _, r := range v.missingRanges {
			if pieceOffset < r[1] && pieceEndOffset > r[0] {
				isMissing = true
				break
			}
		}

		if isMissing {
			atomic.AddUint64(&v.missingPieces, 1)
			atomic.AddUint64(completedPieces, 1)
			continue // Skip hashing/comparison for missing pieces
		}

		// If not missing, proceed to hash and compare
		hasher.Reset()
		bytesHashedThisPiece := int64(0)

		foundStartFile := false
		for fIdx := currentFileIndex; fIdx < len(v.files); fIdx++ {
			file := v.files[fIdx]
			if pieceOffset < file.offset+file.length {
				currentFileIndex = fIdx
				foundStartFile = true
				break
			}
		}
		if !foundStartFile {
			// Should not happen if missingRanges logic is correct and piece is not missing
			atomic.AddUint64(&v.badPieces, 1)
			v.mutex.Lock()
			v.badPieceIndices = append(v.badPieceIndices, pieceIndex)
			v.mutex.Unlock()
			atomic.AddUint64(completedPieces, 1)
			continue
		}

		for fIdx := currentFileIndex; fIdx < len(v.files); fIdx++ {
			file := v.files[fIdx]
			if file.offset >= pieceEndOffset {
				break
			}

			readStartInFile := int64(0)
			if pieceOffset > file.offset {
				readStartInFile = pieceOffset - file.offset
			}
			readEndInFile := file.length
			if pieceEndOffset < file.offset+file.length {
				readEndInFile = pieceEndOffset - file.offset
			}
			readLength := readEndInFile - readStartInFile
			if readLength <= 0 {
				continue
			}

			reader, ok := readers[file.path]
			if !ok {
				f, err := os.OpenFile(file.path, os.O_RDONLY, 0)
				if err != nil {
					// File became unreadable after initial check? Mark as bad.
					atomic.AddUint64(&v.badPieces, 1)
					v.mutex.Lock()
					v.badPieceIndices = append(v.badPieceIndices, pieceIndex)
					v.mutex.Unlock()
					goto nextPiece // Use goto to ensure completedPieces is incremented
				}
				reader = &fileReader{file: f, position: -1, length: file.length}
				readers[file.path] = reader
			}

			if reader.position != readStartInFile {
				_, err := reader.file.Seek(readStartInFile, io.SeekStart)
				if err != nil {
					atomic.AddUint64(&v.badPieces, 1)
					v.mutex.Lock()
					v.badPieceIndices = append(v.badPieceIndices, pieceIndex)
					v.mutex.Unlock()
					goto nextPiece
				}
				reader.position = readStartInFile
			}

			bytesToRead := readLength
			for bytesToRead > 0 {
				readSize := int64(len(buf))
				if bytesToRead < readSize {
					readSize = bytesToRead
				}
				n, err := reader.file.Read(buf[:readSize])
				if err != nil && err != io.EOF {
					atomic.AddUint64(&v.badPieces, 1)
					v.mutex.Lock()
					v.badPieceIndices = append(v.badPieceIndices, pieceIndex)
					v.mutex.Unlock()
					goto nextPiece
				}
				if n == 0 && err == io.EOF {
					break
				}
				hasher.Write(buf[:n])
				bytesHashedThisPiece += int64(n)
				reader.position += int64(n)
				bytesToRead -= int64(n)
				atomic.AddInt64(&v.bytesVerified, int64(n))
			}
			pieceOffset += readLength
		}

		expectedHash = v.torrentInfo.Pieces[pieceIndex*20 : (pieceIndex+1)*20]
		actualHash = hasher.Sum(nil)

		if bytes.Equal(actualHash, expectedHash) {
			atomic.AddUint64(&v.goodPieces, 1)
		} else {
			atomic.AddUint64(&v.badPieces, 1)
			v.mutex.Lock()
			v.badPieceIndices = append(v.badPieceIndices, pieceIndex)
			v.mutex.Unlock()
		}

	nextPiece:
		atomic.AddUint64(completedPieces, 1)
	}

	return nil
}<|MERGE_RESOLUTION|>--- conflicted
+++ resolved
@@ -358,20 +358,16 @@
 	v.mutex.Unlock()
 	v.bytesVerified = 0
 
-<<<<<<< HEAD
-	// Convert internal fileEntry slice to exported FileEntry slice for displayer
-	exportedFiles := make([]FileEntry, len(v.files))
+	// Convert fileEntry slice to FileEntry slice for interface compatibility
+	convertedFiles := make([]FileEntry, len(v.files))
 	for i, f := range v.files {
-		exportedFiles[i] = FileEntry{
+		convertedFiles[i] = FileEntry{
 			Path: f.path,
 			Size: f.length,
 			Name: filepath.Base(f.path),
 		}
 	}
-	v.display.ShowFiles(exportedFiles) // Show files being checked
-=======
-	v.display.ShowFiles(v.files, numWorkers)
->>>>>>> 95894141
+	v.display.ShowFiles(convertedFiles, numWorkers)
 
 	var completedPieces uint64
 	piecesPerWorker := (v.numPieces + numWorkers - 1) / numWorkers
