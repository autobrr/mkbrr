package torrent

import (
	"crypto/rand"
	"fmt"
	"os"
	"path/filepath"
	"sort"
	"strings"
	"time"

	"github.com/anacrolix/torrent/bencode"
	"github.com/anacrolix/torrent/metainfo"

	"github.com/autobrr/mkbrr/internal/preset"
	"github.com/autobrr/mkbrr/internal/trackers"
)

// max returns the larger of x or y
func max(x, y int64) int64 {
	if x > y {
		return x
	}
	return y
}

// formatPieceSize returns a human readable piece size, using KiB for sizes < 1024 KiB and MiB for larger sizes
func formatPieceSize(exp uint) string {
	size := uint64(1) << (exp - 10) // convert to KiB
	if size >= 1024 {
		return fmt.Sprintf("%d MiB", size/1024)
	}
	return fmt.Sprintf("%d KiB", size)
}

// calculatePieceLength calculates the optimal piece length based on total size.
// The min/max bounds (2^16 to 2^24) take precedence over other constraints
func calculatePieceLength(totalSize int64, maxPieceLength *uint, trackerURL string, verbose bool) uint {
	minExp := uint(16)
	maxExp := uint(24) // default max 16 MiB for automatic calculation, can be overridden up to 2^27

	// check if tracker has a maximum piece length constraint
	if trackerURL != "" {
		if trackerMaxExp, ok := trackers.GetTrackerMaxPieceLength(trackerURL); ok {
			maxExp = trackerMaxExp
		}

		// check if tracker has specific piece size ranges
		if exp, ok := trackers.GetTrackerPieceSizeExp(trackerURL, uint64(totalSize)); ok {
			// ensure we stay within bounds
			if exp < minExp {
				exp = minExp
			}
			if exp > maxExp {
				exp = maxExp
			}
			if verbose {
				display := NewDisplay(NewBytesFormatter(verbose))
				display.ShowMessage(fmt.Sprintf("using tracker-specific range for content size: %d MiB (recommended: %s pieces)",
					totalSize>>20, formatPieceSize(exp)))
			}
			return exp
		}
	}

	// validate maxPieceLength - if it's below minimum, use minimum
	if maxPieceLength != nil {
		if *maxPieceLength < minExp {
			return minExp
		}
		if *maxPieceLength > 27 {
			maxExp = 27
		} else {
			maxExp = *maxPieceLength
		}
	}

	// default calculation for automatic piece length
	// ensure minimum of 1 byte for calculation
	size := max(totalSize, 1)

	var exp uint
	switch {
	case size <= 64<<20: // 0 to 64 MB: 32 KiB pieces (2^15)
		exp = 15
	case size <= 128<<20: // 64-128 MB: 64 KiB pieces (2^16)
		exp = 16
	case size <= 256<<20: // 128-256 MB: 128 KiB pieces (2^17)
		exp = 17
	case size <= 512<<20: // 256-512 MB: 256 KiB pieces (2^18)
		exp = 18
	case size <= 1024<<20: // 512 MB-1 GB: 512 KiB pieces (2^19)
		exp = 19
	case size <= 2048<<20: // 1-2 GB: 1 MiB pieces (2^20)
		exp = 20
	case size <= 4096<<20: // 2-4 GB: 2 MiB pieces (2^21)
		exp = 21
	case size <= 8192<<20: // 4-8 GB: 4 MiB pieces (2^22)
		exp = 22
	case size <= 16384<<20: // 8-16 GB: 8 MiB pieces (2^23)
		exp = 23
	case size <= 32768<<20: // 16-32 GB: 16 MiB pieces (2^24)
		exp = 24
	case size <= 65536<<20: // 32-64 GB: 32 MiB pieces (2^25)
		exp = 25
	case size <= 131072<<20: // 64-128 GB: 64 MiB pieces (2^26)
		exp = 26
	default: // above 128 GB: 128 MiB pieces (2^27)
		exp = 27
	}

	// if no manual piece length was specified, cap at 2^24
	if maxPieceLength == nil && exp > 24 {
		exp = 24
	}

	// ensure we stay within bounds
	if exp > maxExp {
		exp = maxExp
	}

	return exp
}

func (t *Torrent) GetInfo() *metainfo.Info {
	info := &metainfo.Info{}
	_ = bencode.Unmarshal(t.InfoBytes, info)
	return info
}

func GenerateRandomString() (string, error) {
	b := make([]byte, 32)
	if _, err := rand.Read(b); err != nil {
		return "", err
	}
	return fmt.Sprintf("%x", b), nil
}

func CreateTorrent(opts CreateTorrentOptions) (*Torrent, error) {
	path := filepath.ToSlash(opts.Path)
	name := opts.Name
	if name == "" {
		// preserve the folder name even for single-file torrents
		name = filepath.Base(filepath.Clean(path))
	}

	mi := &metainfo.MetaInfo{
		Announce: opts.TrackerURL,
		Comment:  opts.Comment,
	}

	if !opts.NoCreator {
		mi.CreatedBy = fmt.Sprintf("%s/%s (https://github.com/autobrr/mkbrr)", opts.AppName, opts.Version)
	}

	if !opts.NoDate {
		mi.CreationDate = time.Now().Unix()
	}

	files := make([]fileEntry, 0, 1)
	var totalSize int64
	var baseDir string

	err := filepath.Walk(path, func(filePath string, info os.FileInfo, err error) error {
		if err != nil {
			return err
		}
		if info.IsDir() {
			if baseDir == "" {
				baseDir = filePath
			}
			return nil
		}
		shouldIgnore, err := shouldIgnoreFile(filePath, opts.ExcludePatterns, opts.IncludePatterns)
		if err != nil {
			return fmt.Errorf("error processing file patterns: %w", err)
		}
		if shouldIgnore {
			return nil
		}
		files = append(files, fileEntry{
			path:   filePath,
			length: info.Size(),
			offset: totalSize,
		})
		totalSize += info.Size()
		return nil
	})
	if err != nil {
		return nil, fmt.Errorf("error walking path: %w", err)
	}

	// Sort files to ensure consistent order
	sort.Slice(files, func(i, j int) bool {
		return files[i].path < files[j].path
	})

	// Use the provided displayer, or create a default CLI one if nil
	displayer := opts.Displayer
	if displayer == nil {
		cliDisplayer := NewDisplay(NewBytesFormatter(opts.Verbose))
		cliDisplayer.SetQuiet(opts.Quiet)
		displayer = cliDisplayer
	}

	// Function to create torrent with given piece length
	createWithPieceLength := func(pieceLength uint) (*Torrent, error) {
		pieceLenInt := int64(1) << pieceLength
		numPieces := (totalSize + pieceLenInt - 1) / pieceLenInt

<<<<<<< HEAD
		// Use the displayer (either from opts or the default CLI one)
		hasher := NewPieceHasher(files, pieceLenInt, int(numPieces), displayer)

		if err := hasher.hashPieces(1); err != nil { // TODO: Consider using optimized numWorkers here?
			return nil, fmt.Errorf("error hashing pieces: %w", err)
=======
		display := NewDisplay(NewFormatter(opts.Verbose))
		display.SetQuiet(opts.Quiet)

		var pieceHashes [][]byte
		if numPieces > 0 {
			hasher := NewPieceHasher(files, pieceLenInt, int(numPieces), display)
			if err := hasher.hashPieces(1); err != nil { // Using 1 worker for simplicity in this context, could optimize later
				return nil, fmt.Errorf("error hashing pieces: %w", err)
			}
			pieceHashes = hasher.pieces
		} else {
			if !opts.Quiet {
				display.ShowFiles(files)
			}
			pieceHashes = make([][]byte, 0) // Empty slice for 0 pieces
>>>>>>> 3b46cde0
		}

		info := &metainfo.Info{
			Name:        name,
			PieceLength: pieceLenInt,
			Private:     &opts.IsPrivate,
		}

		if opts.Source != "" {
			info.Source = opts.Source
		}

		info.Pieces = make([]byte, len(pieceHashes)*20)
		for i, piece := range pieceHashes {
			copy(info.Pieces[i*20:], piece)
		}

		if len(files) == 1 {
			// check if the input path is a directory
			pathInfo, err := os.Stat(path)
			if err != nil {
				return nil, fmt.Errorf("error checking path: %w", err)
			}

			if pathInfo.IsDir() {
				// if it's a directory, use the folder structure even for single files
				info.Files = make([]metainfo.FileInfo, 1)
				relPath, _ := filepath.Rel(baseDir, files[0].path)
				pathComponents := strings.Split(relPath, string(filepath.Separator))
				info.Files[0] = metainfo.FileInfo{
					Path:   pathComponents,
					Length: files[0].length,
				}
			} else {
				// if it's a single file directly, use the simple format
				info.Length = files[0].length
			}
		} else {
			info.Files = make([]metainfo.FileInfo, len(files))
			for i, f := range files {
				relPath, _ := filepath.Rel(baseDir, f.path)
				pathComponents := strings.Split(relPath, string(filepath.Separator))
				info.Files[i] = metainfo.FileInfo{
					Path:   pathComponents,
					Length: f.length,
				}
			}
		}

		infoBytes, err := bencode.Marshal(info)
		if err != nil {
			return nil, fmt.Errorf("error encoding info: %w", err)
		}

		// add random entropy field for cross-seeding if enabled
		if opts.Entropy {
			infoMap := make(map[string]interface{})
			if err := bencode.Unmarshal(infoBytes, &infoMap); err == nil {
				if entropy, err := GenerateRandomString(); err == nil {
					infoMap["entropy"] = entropy
					if infoBytes, err = bencode.Marshal(infoMap); err == nil {
						mi.InfoBytes = infoBytes
					}
				}
			}
		} else {
			mi.InfoBytes = infoBytes
		}

		if len(opts.WebSeeds) > 0 {
			mi.UrlList = opts.WebSeeds
		}

		return &Torrent{mi}, nil
	}

	var pieceLength uint
	if opts.PieceLengthExp == nil {
		if opts.MaxPieceLength != nil {
			// Get tracker's max piece length if available
			maxExp := uint(27) // absolute max 128 MiB
			if trackerMaxExp, ok := trackers.GetTrackerMaxPieceLength(opts.TrackerURL); ok {
				maxExp = trackerMaxExp
			}

			if *opts.MaxPieceLength < 14 || *opts.MaxPieceLength > maxExp {
				return nil, fmt.Errorf("max piece length exponent must be between 14 (16 KiB) and %d (%d MiB), got: %d",
					maxExp, 1<<(maxExp-20), *opts.MaxPieceLength)
			}
		}
		pieceLength = calculatePieceLength(totalSize, opts.MaxPieceLength, opts.TrackerURL, opts.Verbose)
	} else {
		pieceLength = *opts.PieceLengthExp

		// Get tracker's max piece length if available
		maxExp := uint(27) // absolute max 128 MiB
		if trackerMaxExp, ok := trackers.GetTrackerMaxPieceLength(opts.TrackerURL); ok {
			maxExp = trackerMaxExp
		}

		if pieceLength < 16 || pieceLength > maxExp {
			if opts.TrackerURL != "" {
				return nil, fmt.Errorf("piece length exponent must be between 16 (64 KiB) and %d (%d MiB) for %s, got: %d",
					maxExp, 1<<(maxExp-20), opts.TrackerURL, pieceLength)
			}
			return nil, fmt.Errorf("piece length exponent must be between 16 (64 KiB) and %d (%d MiB), got: %d",
				maxExp, 1<<(maxExp-20), pieceLength)
		}

		// If we have a tracker with specific ranges, show that we're using them and check if piece length matches
		if exp, ok := trackers.GetTrackerPieceSizeExp(opts.TrackerURL, uint64(totalSize)); ok {
			if opts.Verbose {
				display := NewDisplay(NewBytesFormatter(opts.Verbose))
				display.SetQuiet(opts.Quiet)
				display.ShowMessage(fmt.Sprintf("using tracker-specific range for content size: %d MiB (recommended: %s pieces)",
					totalSize>>20, formatPieceSize(exp)))
				if pieceLength != exp {
					display.ShowWarning(fmt.Sprintf("custom piece length %s differs from recommendation",
						formatPieceSize(pieceLength)))
				}
			}
		}
	}

	// Check for tracker size limits and adjust piece length if needed
	if maxSize, ok := trackers.GetTrackerMaxTorrentSize(opts.TrackerURL); ok {
		// Try creating the torrent with initial piece length
		t, err := createWithPieceLength(pieceLength) // Pass displayer implicitly via closure
		if err != nil {
			return nil, err
		}

		// Check if it exceeds size limit
		torrentData, err := bencode.Marshal(t.MetaInfo)
		if err != nil {
			return nil, fmt.Errorf("error marshaling torrent data: %w", err)
		}

		// If it exceeds limit, try increasing piece length until it fits or we hit max
		for uint64(len(torrentData)) > maxSize && pieceLength < 24 {
			if opts.Verbose {
				display := NewDisplay(NewBytesFormatter(opts.Verbose))
				display.SetQuiet(opts.Quiet)
				display.ShowWarning(fmt.Sprintf("increasing piece length to reduce torrent size (current: %.1f KiB, limit: %.1f KiB)",
					float64(len(torrentData))/(1<<10), float64(maxSize)/(1<<10)))
			}

			pieceLength++
			t, err = createWithPieceLength(pieceLength) // Pass displayer implicitly via closure
			if err != nil {
				return nil, err
			}

			torrentData, err = bencode.Marshal(t.MetaInfo)
			if err != nil {
				return nil, fmt.Errorf("error marshaling torrent data: %w", err)
			}
		}

		if uint64(len(torrentData)) > maxSize {
			return nil, fmt.Errorf("unable to create torrent under size limit (%.1f KiB) even with maximum piece length",
				float64(maxSize)/(1<<10))
		}

		return t, nil
	}

	// No size limit, just create with original piece length
	return createWithPieceLength(pieceLength) // Pass displayer implicitly via closure
}

// Create creates a new torrent file with the given options
func Create(opts CreateTorrentOptions) (*TorrentInfo, error) {
	// validate input path
	if _, err := os.Stat(opts.Path); err != nil {
		return nil, fmt.Errorf("invalid path %q: %w", opts.Path, err)
	}

	// set name if not provided
	if opts.Name == "" {
		opts.Name = filepath.Base(filepath.Clean(opts.Path))
	}

	if opts.OutputPath == "" {
		fileName := opts.Name
		if opts.TrackerURL != "" && !opts.SkipPrefix {
			fileName = preset.GetDomainPrefix(opts.TrackerURL) + "_" + opts.Name
		}
		opts.OutputPath = fileName + ".torrent"
	} else if !strings.HasSuffix(opts.OutputPath, ".torrent") {
		opts.OutputPath = opts.OutputPath + ".torrent"
	}

	// create torrent
	t, err := CreateTorrent(opts)
	if err != nil {
		return nil, err
	}

	// create output file
	f, err := os.Create(opts.OutputPath)
	if err != nil {
		return nil, fmt.Errorf("error creating output file: %w", err)
	}
	defer f.Close()

	// write torrent file
	if err := t.Write(f); err != nil {
		return nil, fmt.Errorf("error writing torrent file: %w", err)
	}

	// get info for display
	info := t.GetInfo()

	// create torrent info for return
	torrentInfo := &TorrentInfo{
		Path:     opts.OutputPath,
		Size:     info.Length,
		InfoHash: t.MetaInfo.HashInfoBytes().String(),
		Files:    len(info.Files),
		Announce: opts.TrackerURL,
	}

	// display info if verbose using the appropriate displayer
	// (No need to create a new one here, CreateTorrent handles that)
	if opts.Displayer != nil && opts.Verbose {
		opts.Displayer.ShowTorrentInfo(t, info)
		if len(info.Files) > 0 {
			opts.Displayer.ShowFileTree(info)
		}
	} else if opts.Verbose { // Fallback to CLI displayer if opts.Displayer is nil but verbose is true
		cliDisplayer := NewDisplay(NewBytesFormatter(opts.Verbose))
		cliDisplayer.ShowTorrentInfo(t, info)
		if len(info.Files) > 0 {
			cliDisplayer.ShowFileTree(info)
		}
	}

	return torrentInfo, nil
}<|MERGE_RESOLUTION|>--- conflicted
+++ resolved
@@ -208,14 +208,7 @@
 		pieceLenInt := int64(1) << pieceLength
 		numPieces := (totalSize + pieceLenInt - 1) / pieceLenInt
 
-<<<<<<< HEAD
-		// Use the displayer (either from opts or the default CLI one)
-		hasher := NewPieceHasher(files, pieceLenInt, int(numPieces), displayer)
-
-		if err := hasher.hashPieces(1); err != nil { // TODO: Consider using optimized numWorkers here?
-			return nil, fmt.Errorf("error hashing pieces: %w", err)
-=======
-		display := NewDisplay(NewFormatter(opts.Verbose))
+		display := NewDisplay(NewBytesFormatter(opts.Verbose))
 		display.SetQuiet(opts.Quiet)
 
 		var pieceHashes [][]byte
@@ -227,10 +220,18 @@
 			pieceHashes = hasher.pieces
 		} else {
 			if !opts.Quiet {
-				display.ShowFiles(files)
+				// Convert internal fileEntry slice to exported FileEntry slice for displayer
+				exportedFiles := make([]FileEntry, len(files))
+				for i, f := range files {
+					exportedFiles[i] = FileEntry{
+						Path: f.path,
+						Size: f.length,
+						Name: filepath.Base(f.path),
+					}
+				}
+				display.ShowFiles(exportedFiles)
 			}
 			pieceHashes = make([][]byte, 0) // Empty slice for 0 pieces
->>>>>>> 3b46cde0
 		}
 
 		info := &metainfo.Info{
