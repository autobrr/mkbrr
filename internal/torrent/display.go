--- conflicted
+++ resolved
@@ -16,12 +16,8 @@
 )
 
 type Display struct {
-<<<<<<< HEAD
+	output    io.Writer
 	formatter *BytesFormatter
-=======
-	output    io.Writer
-	formatter *Formatter
->>>>>>> 217f1286
 	bar       *progressbar.ProgressBar
 	isBatch   bool
 	quiet     bool
@@ -84,18 +80,14 @@
 	}
 }
 
-<<<<<<< HEAD
-func (d *Display) ShowFiles(files []FileEntry) { // Changed to exported FileEntry
-=======
-func (d *Display) ShowFiles(files []fileEntry) {
+func (d *Display) ShowFiles(files []FileEntry) {
 	if !d.formatter.verbose && len(files) > 20 {
 		fmt.Fprintf(d.output, "\n%s suppressed file output (limit 20, found %d), use --verbose to show all\n", yellow("Note:"), len(files))
 		return
 	}
->>>>>>> 217f1286
 	fmt.Fprintf(d.output, "\n%s\n", magenta("Files being hashed:"))
 	if len(files) > 0 {
-		topDir := filepath.Dir(files[0].path)
+		topDir := filepath.Dir(files[0].Path)
 		fmt.Fprintf(d.output, "%s %s\n", "└─", success(filepath.Base(topDir)))
 	}
 	for i, file := range files {
