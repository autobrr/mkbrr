--- conflicted
+++ resolved
@@ -75,11 +75,7 @@
 }
 
 // ProcessBatch processes a batch configuration file and creates multiple torrents
-<<<<<<< HEAD
-func ProcessBatch(configPath string, presetOpts *preset.Options, verbose bool, version string) ([]BatchResult, error) {
-=======
-func ProcessBatch(configPath string, verbose bool, quiet bool, version string) ([]BatchResult, error) {
->>>>>>> 505feed2
+func ProcessBatch(configPath string, presetOpts *preset.Options, verbose bool, quiet bool, version string) ([]BatchResult, error) {
 	data, err := os.ReadFile(configPath)
 	if err != nil {
 		return nil, fmt.Errorf("failed to read batch config: %w", err)
@@ -167,7 +163,6 @@
 	return nil
 }
 
-<<<<<<< HEAD
 // applyPresetToJob applies preset options to a batch job if the job doesn't specify them
 func applyPresetToJob(job *BatchJob, preset *preset.Options) {
 	// Apply trackers from preset if job doesn't have them
@@ -207,10 +202,7 @@
 	}
 }
 
-func processJob(job BatchJob, verbose bool, version string) BatchResult {
-=======
 func processJob(job BatchJob, verbose bool, quiet bool, version string) BatchResult {
->>>>>>> 505feed2
 	result := BatchResult{
 		Job:      job,
 		Trackers: job.Trackers,
