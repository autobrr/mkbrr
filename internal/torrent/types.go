--- conflicted
+++ resolved
@@ -65,7 +65,6 @@
 	MetaInfo *metainfo.MetaInfo
 }
 
-<<<<<<< HEAD
 // PresetOptions contains options that can be applied from a preset
 type PresetOptions struct {
 	Trackers       []string
@@ -78,7 +77,8 @@
 	NoDate         *bool
 	NoCreator      *bool
 	Version        string
-=======
+}
+
 // VerificationResult holds the outcome of a torrent data verification check
 type VerificationResult struct {
 	TotalPieces     int
@@ -88,5 +88,4 @@
 	Completion      float64
 	BadPieceIndices []int
 	MissingFiles    []string
->>>>>>> 3eb2bb7d
 }