--- conflicted
+++ resolved
@@ -8,31 +8,7 @@
 
 // CreateTorrentOptions contains all options for creating a torrent
 type CreateTorrentOptions struct {
-<<<<<<< HEAD
-	Displayer       Displayer
-	PieceLengthExp  *uint
-	MaxPieceLength  *uint
-	Path            string
-	Name            string
-	TrackerURL      string
-	Comment         string
-	Source          string
-	Version         string
-	AppName         string
-	OutputPath      string
-	OutputDir       string
-	WebSeeds        []string
-	ExcludePatterns []string
-	IncludePatterns []string
-	Workers         int
-	IsPrivate       bool
-	NoDate          bool
-	NoCreator       bool
-	Verbose         bool
-	Entropy         bool
-	Quiet           bool
-	SkipPrefix      bool
-=======
+	Displayer               Displayer
 	PieceLengthExp          *uint
 	MaxPieceLength          *uint
 	Path                    string
@@ -41,6 +17,7 @@
 	Comment                 string
 	Source                  string
 	Version                 string
+	AppName                 string
 	OutputPath              string
 	OutputDir               string
 	WebSeeds                []string
@@ -55,7 +32,6 @@
 	Quiet                   bool
 	SkipPrefix              bool
 	FailOnSeasonPackWarning bool
->>>>>>> a4e362f1
 }
 
 // Torrent represents a torrent file with additional functionality
