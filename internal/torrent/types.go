--- conflicted
+++ resolved
@@ -8,7 +8,6 @@
 
 // CreateTorrentOptions contains all options for creating a torrent
 type CreateTorrentOptions struct {
-<<<<<<< HEAD
 	Path            string
 	Name            string
 	TrackerURL      string
@@ -25,26 +24,8 @@
 	OutputPath      string
 	Entropy         bool
 	Quiet           bool
+	SkipPrefix      bool
 	ExcludePatterns []string
-=======
-	Path           string
-	Name           string
-	TrackerURL     string
-	WebSeeds       []string
-	IsPrivate      bool
-	Comment        string
-	PieceLengthExp *uint
-	MaxPieceLength *uint
-	Source         string
-	NoDate         bool
-	NoCreator      bool
-	Verbose        bool
-	Version        string
-	OutputPath     string
-	Entropy        bool
-	Quiet          bool
-	SkipPrefix     bool
->>>>>>> 1ee35d96
 }
 
 // Torrent represents a torrent file with additional functionality
