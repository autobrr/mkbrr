--- conflicted
+++ resolved
@@ -27,11 +27,8 @@
 	Quiet           bool
 	SkipPrefix      bool
 	ExcludePatterns []string
-<<<<<<< HEAD
+	IncludePatterns []string
 	Displayer       Displayer
-=======
-	IncludePatterns []string
->>>>>>> cc43305f
 }
 
 // Torrent represents a torrent file with additional functionality
