package torrent

import (
	"os"

	"github.com/anacrolix/torrent/metainfo"
)

// CreateTorrentOptions contains all options for creating a torrent
type CreateTorrentOptions struct {
	PieceLengthExp  *uint
	MaxPieceLength  *uint
	Path            string
	Name            string
	TrackerURL      string
	Comment         string
<<<<<<< HEAD
	PieceLengthExp  *uint
	MaxPieceLength  *uint
	PieceSize       *uint64
	MaxPieceSize    *uint64
=======
>>>>>>> fb9a2c48
	Source          string
	Version         string
	OutputPath      string
	WebSeeds        []string
	ExcludePatterns []string
	IncludePatterns []string
	IsPrivate       bool
	NoDate          bool
	NoCreator       bool
	Verbose         bool
	Entropy         bool
	Quiet           bool
	SkipPrefix      bool
}

// Torrent represents a torrent file with additional functionality
type Torrent struct {
	*metainfo.MetaInfo
}

// FileEntry represents a file in the torrent
type FileEntry struct {
	Name string
	Path string
	Size int64
}

// internal file entry for processing
type fileEntry struct {
	path   string
	length int64
	offset int64
}

// internal file reader for processing
type fileReader struct {
	file     *os.File
	position int64
	length   int64
}

// TorrentInfo contains summary information about the created torrent
type TorrentInfo struct {
	MetaInfo *metainfo.MetaInfo
	Path     string
	InfoHash string
	Announce string
	Size     int64
	Files    int
}

// VerificationResult holds the outcome of a torrent data verification check
type VerificationResult struct {
	BadPieceIndices []int
	MissingFiles    []string
	TotalPieces     int
	GoodPieces      int
	BadPieces       int
	MissingPieces   int
	Completion      float64
}<|MERGE_RESOLUTION|>--- conflicted
+++ resolved
@@ -14,13 +14,8 @@
 	Name            string
 	TrackerURL      string
 	Comment         string
-<<<<<<< HEAD
-	PieceLengthExp  *uint
-	MaxPieceLength  *uint
 	PieceSize       *uint64
 	MaxPieceSize    *uint64
-=======
->>>>>>> fb9a2c48
 	Source          string
 	Version         string
 	OutputPath      string
