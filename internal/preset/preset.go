--- conflicted
+++ resolved
@@ -35,10 +35,7 @@
 	IncludePatterns []string `yaml:"include_patterns"`
 	PieceLength     uint     `yaml:"piece_length"`
 	MaxPieceLength  uint     `yaml:"max_piece_length"`
-<<<<<<< HEAD
-=======
 	Workers         int      `yaml:"workers"`
->>>>>>> 95894141
 }
 
 // FindPresetFile searches for a preset file in known locations
