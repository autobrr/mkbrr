--- conflicted
+++ resolved
@@ -35,11 +35,7 @@
 	IncludePatterns []string `yaml:"include_patterns"`
 	PieceLength     uint     `yaml:"piece_length"`
 	MaxPieceLength  uint     `yaml:"max_piece_length"`
-<<<<<<< HEAD
-	Entropy         *bool    `yaml:"entropy"`
 	Workers         int      `yaml:"workers"`
-=======
->>>>>>> b73489e6
 }
 
 // FindPresetFile searches for a preset file in known locations
