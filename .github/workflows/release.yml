--- conflicted
+++ resolved
@@ -47,17 +47,12 @@
           cache: true
 
       - name: Run Tests
-<<<<<<< HEAD
-        if: github.event_name == 'pull_request' || github.ref == 'refs/heads/main' || github.ref == 'refs/heads/develop'
-        run: go test -v ./...
-=======
         if: matrix.os == 'windows-latest'
         run: go test -short ./...
         
       - name: Run Tests
         if: matrix.os != 'windows-latest'
         run: make test-race
->>>>>>> 2675b8f7
 
   goreleaserbuild:
     name: Build distribution binaries
