--- conflicted
+++ resolved
@@ -26,7 +26,6 @@
 permissions:
   contents: write
   packages: write
-  # id-token: write # Only needed for keyless signing, not used here yet
 
 jobs:
   test:
@@ -52,8 +51,7 @@
         run: make test-race
 
       - name: Generate Test Summary
-        # Explicitly list non-GUI packages for test summary generation
-        run: go run gotest.tools/gotestsum@latest --junitfile unit-tests.xml --format pkgname -- github.com/autobrr/mkbrr/cmd github.com/autobrr/mkbrr/internal/...
+        run: go run gotest.tools/gotestsum@latest --junitfile unit-tests.xml --format pkgname
 
       - name: Test Summary
         uses: test-summary/action@v2
@@ -89,13 +87,13 @@
         if: matrix.os == 'macos-latest'
         env:
           CGO_ENABLED: 0
-        run: go test github.com/autobrr/mkbrr/cmd github.com/autobrr/mkbrr/internal/... # Explicitly list non-GUI packages to test
+        run: go test ./...
 
       - name: Run Tests (Windows)
         if: matrix.os == 'windows-latest'
         env:
           CGO_ENABLED: 0
-        run: go test -short github.com/autobrr/mkbrr/cmd github.com/autobrr/mkbrr/internal/...
+        run: go test -short ./...
 
       - name: Generate Test Summary
         if: matrix.os != 'windows-latest'
@@ -137,8 +135,7 @@
           CGO_ENABLED: 0
         run: |
           # Build initial binary
-          # Build from the correct main package path
-          go build -o mkbrr ./cmd/mkbrr/
+          go build -o mkbrr
 
           # Run different workload scenarios
           ./mkbrr create test_data/test1.bin --cpuprofile=cpu1.pprof
@@ -168,15 +165,6 @@
           path: cpu.pprof
 
   prepare:
-<<<<<<< HEAD
-    name: Prepare release (${{ matrix.os }})
-    needs: [ pgo ]
-    strategy:
-      fail-fast: false # Allow other jobs to finish even if one fails
-      matrix:
-        os: [ ubuntu-latest, macos-latest, windows-latest ]
-    runs-on: ${{ matrix.os }}
-=======
     name: Split builds
     strategy:
       matrix:
@@ -186,11 +174,10 @@
     env:
       DOCKER_CLI_EXPERIMENTAL: "enabled"
       flags: ""
->>>>>>> 8e73d145
     steps:
       - uses: actions/checkout@v4
         with:
-          fetch-depth: 0 # Ensure tags are fetched
+          fetch-depth: 0
 
       - uses: docker/setup-qemu-action@v3
       - uses: docker/setup-buildx-action@v3
@@ -207,140 +194,12 @@
           go-version: ${{ env.GO_VERSION }}
           cache: true
 
-      - name: Download pprof artifact
+      - name: Download pprof
         uses: actions/download-artifact@v4
         with:
           name: pprof
           path: .
 
-<<<<<<< HEAD
-      - name: Get short SHA
-        id: sha
-        run: echo "sha_short=$(git rev-parse --short HEAD)" >> $GITHUB_OUTPUT
-
-      - name: Set target flags based on OS (Linux/macOS)
-        if: runner.os != 'Windows'
-        id: set_targets_nix
-        run: |
-          if [ "${{ matrix.os }}" == "ubuntu-latest" ]; then
-            # Build linux amd64, arm64, armv6
-            echo "targets=--target=linux_amd64 --target=linux_arm64" >> $GITHUB_OUTPUT
-          elif [ "${{ matrix.os }}" == "macos-latest" ]; then
-            # Build darwin amd64, arm64
-            echo "targets=--target=darwin_amd64 --target=darwin_arm64" >> $GITHUB_OUTPUT
-          fi
-        shell: bash
-
-      - name: Set target flags based on OS (Windows)
-        if: runner.os == 'Windows'
-        id: set_targets_win
-        run: |
-          # Build windows amd64 only
-          echo "targets=--target=windows_amd64" >> $env:GITHUB_OUTPUT
-        shell: pwsh
-
-      # Cache dist directory per OS based on commit SHA
-      - name: Cache GoReleaser dist directory (Linux)
-        uses: actions/cache@v4
-        if: matrix.os == 'ubuntu-latest'
-        with:
-          path: dist/linux* # Cache linux specific dist outputs
-          key: goreleaser-dist-linux-${{ steps.sha.outputs.sha_short }}-${{ github.ref }}
-          restore-keys: |
-            goreleaser-dist-linux-${{ steps.sha.outputs.sha_short }}-
-
-      - name: Cache GoReleaser dist directory (macOS)
-        uses: actions/cache@v4
-        if: matrix.os == 'macos-latest'
-        with:
-          path: dist/darwin* # Cache darwin specific dist outputs
-          key: goreleaser-dist-darwin-${{ steps.sha.outputs.sha_short }}-${{ github.ref }}
-          restore-keys: |
-            goreleaser-dist-darwin-${{ steps.sha.outputs.sha_short }}-
-
-      - name: Cache GoReleaser dist directory (Windows)
-        uses: actions/cache@v4
-        if: matrix.os == 'windows-latest'
-        with:
-          path: dist/windows* # Cache windows specific dist outputs
-          key: goreleaser-dist-windows-${{ steps.sha.outputs.sha_short }}-${{ github.ref }}
-          restore-keys: |
-            goreleaser-dist-windows-${{ steps.sha.outputs.sha_short }}-
-          # enableCrossOsArchive: true # Might not be needed if only caching native builds
-
-      # Run GoReleaser build/split phase with specific targets
-      # Only use --split for actual tag releases
-      - name: Run GoReleaser Prepare Phase
-        id: goreleaser-prepare
-        uses: goreleaser/goreleaser-action@v6
-        # TODO: Refine cache hit check logic if needed, referencing cache step IDs correctly
-        # if: steps.cache-??? .outputs.cache-hit != 'true'
-        with:
-          distribution: goreleaser-pro
-          version: "~> v2"
-          # Combine base command with OS-specific targets
-          args: >
-            ${{ startsWith(github.ref, 'refs/tags/') && 'release --clean --split' || 'build --snapshot --clean' }}
-            ${{ steps.set_targets_nix.outputs.targets || steps.set_targets_win.outputs.targets }}
-        env:
-          GITHUB_TOKEN: ${{ secrets.GITHUB_TOKEN }}
-          GORELEASER_KEY: ${{ secrets.GORELEASER_KEY }}
-          BUILDER: ${{ github.actor }}@github-actions-${{ matrix.os }}
-
-  release:
-    name: Merge and Publish Release
-    needs: [ prepare ]
-    runs-on: ubuntu-latest # Merge step typically runs on a single runner
-    # Only run the merge/publish job for tag pushes
-    if: startsWith(github.ref, 'refs/tags/')
-    steps:
-      - name: Checkout
-        uses: actions/checkout@v4
-        with:
-          fetch-depth: 0
-
-      - name: Set up Go
-        uses: actions/setup-go@v5
-        with:
-          go-version: ${{ env.GO_VERSION }}
-          cache: true # Cache Go modules
-
-      - name: Get short SHA
-        id: sha
-        run: echo "sha_short=$(git rev-parse --short HEAD)" >> $GITHUB_OUTPUT
-
-      # Restore all cached dist directories from prepare jobs
-      - name: Restore GoReleaser dist cache (Linux)
-        uses: actions/cache@v4
-        with:
-          path: dist/linux*
-          key: goreleaser-dist-linux-${{ steps.sha.outputs.sha_short }}-${{ github.ref }}
-          # No restore-keys needed here, we need the exact cache from prepare
-
-      - name: Restore GoReleaser dist cache (macOS)
-        uses: actions/cache@v4
-        with:
-          path: dist/darwin*
-          key: goreleaser-dist-darwin-${{ steps.sha.outputs.sha_short }}-${{ github.ref }}
-
-      - name: Restore GoReleaser dist cache (Windows)
-        uses: actions/cache@v4
-        with:
-          path: dist/windows*
-          key: goreleaser-dist-windows-${{ steps.sha.outputs.sha_short }}-${{ github.ref }}
-
-      # Run GoReleaser merge/publish phase
-      - name: Run GoReleaser Merge Phase
-        uses: goreleaser/goreleaser-action@v6
-        with:
-          distribution: goreleaser-pro
-          version: "~> v2"
-          args: release --merge
-        env:
-          GITHUB_TOKEN: ${{ secrets.GITHUB_TOKEN }}
-          GORELEASER_KEY: ${{ secrets.GORELEASER_KEY }}
-          BUILDER: ${{ github.actor }}@github-actions-release-job # Different builder ID for merge job
-=======
       - if: ${{ github.event_name == 'workflow_dispatch' }}
         shell: bash
         run: |
@@ -449,5 +308,4 @@
             dist/*.tar.gz
             dist/*.zip
             dist/*.deb
-            dist/*.rpm
->>>>>>> 8e73d145
+            dist/*.rpm